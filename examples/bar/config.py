import os
import datetime
import asyncio
from ignis.menu_model import IgnisMenuModel, IgnisMenuItem, IgnisMenuSeparator
from ignis import widgets
from ignis import utils
from ignis.css_manager import CssManager, CssInfoPath
from ignis.services.audio import AudioService
from ignis.services.system_tray import SystemTrayService, SystemTrayItem
from ignis.services.hyprland import HyprlandService, HyprlandWorkspace
from ignis.services.niri import NiriService, NiriWorkspace
from ignis.services.notifications import NotificationService
from ignis.services.mpris import MprisService, MprisPlayer

css_manager = CssManager.get_default()

css_manager.apply_css(
    CssInfoPath(
        name="main",
        compiler_function=lambda path: utils.sass_compile(path=path),
        path=os.path.join(utils.get_current_dir(), "style.scss"),
    )
)


audio = AudioService.get_default()
system_tray = SystemTrayService.get_default()
hyprland = HyprlandService.get_default()
niri = NiriService.get_default()
notifications = NotificationService.get_default()
mpris = MprisService.get_default()


def hyprland_workspace_button(workspace: HyprlandWorkspace) -> widgets.Button:
    widget = widgets.Button(
        css_classes=["workspace"],
        on_click=lambda x: workspace.switch_to(),
        child=widgets.Label(label=str(workspace.id)),
    )
    if workspace.id == hyprland.active_workspace.id:
        widget.add_css_class("active")
    if workspace["id"] in hyprland.urgent_workspaces:
        widget.add_css_class("urgent")

    return widget


def niri_workspace_button(workspace: NiriWorkspace) -> widgets.Button:
    widget = widgets.Button(
        css_classes=["workspace"],
        on_click=lambda x: workspace.switch_to(),
        child=widgets.Label(label=str(workspace.idx)),
    )
    if workspace.is_active:
        widget.add_css_class("active")

    return widget


def workspace_button(workspace) -> widgets.Button:
    if hyprland.is_available:
        return hyprland_workspace_button(workspace)
    elif niri.is_available:
        return niri_workspace_button(workspace)
    else:
        return widgets.Button()


def hyprland_scroll_workspaces(direction: str) -> None:
    current = hyprland.active_workspace["id"]
    if direction == "up":
        target = current - 1
        hyprland.switch_to_workspace(target)
    else:
        target = current + 1
        if target == 11:
            return
        hyprland.switch_to_workspace(target)


def niri_scroll_workspaces(monitor_name: str, direction: str) -> None:
    current = list(
        filter(lambda w: w.is_active and w.output == monitor_name, niri.workspaces)
    )[0].idx
    if direction == "up":
        target = current + 1
        niri.switch_to_workspace(target)
    else:
        target = current - 1
        niri.switch_to_workspace(target)


def scroll_workspaces(direction: str, monitor_name: str = "") -> None:
    if hyprland.is_available:
        hyprland_scroll_workspaces(direction)
    elif niri.is_available:
        niri_scroll_workspaces(monitor_name, direction)
    else:
        pass


def hyprland_workspaces() -> widgets.EventBox:
    return widgets.EventBox(
        on_scroll_up=lambda x: scroll_workspaces("up"),
        on_scroll_down=lambda x: scroll_workspaces("down"),
        css_classes=["workspaces"],
        spacing=5,
<<<<<<< HEAD
        child=hyprland.bind_many(
            ["workspaces", "urgent_workspaces"],
            transform=lambda value, _: [workspace_button(i) for i in value],
=======
        child=hyprland.bind_many(  # bind also to active_workspace to regenerate workspaces list when active workspace changes
            ["workspaces", "active_workspace"],
            transform=lambda workspaces, active_workspace: [
                workspace_button(i) for i in workspaces
            ],
>>>>>>> f09be7e3
        ),
    )


def niri_workspaces(monitor_name: str) -> widgets.EventBox:
    return widgets.EventBox(
        on_scroll_up=lambda x: scroll_workspaces("up", monitor_name),
        on_scroll_down=lambda x: scroll_workspaces("down", monitor_name),
        css_classes=["workspaces"],
        spacing=5,
        child=niri.bind(
            "workspaces",
            transform=lambda value: [
                workspace_button(i) for i in value if i.output == monitor_name
            ],
        ),
    )


def workspaces(monitor_name: str) -> widgets.EventBox:
    if hyprland.is_available:
        return hyprland_workspaces()
    elif niri.is_available:
        return niri_workspaces(monitor_name)
    else:
        return widgets.EventBox()


def mpris_title(player: MprisPlayer) -> widgets.Box:
    return widgets.Box(
        spacing=10,
        setup=lambda self: player.connect(
            "closed",
            lambda x: self.unparent(),  # remove widget when player is closed
        ),
        child=[
            widgets.Icon(image="audio-x-generic-symbolic"),
            widgets.Label(
                ellipsize="end",
                max_width_chars=20,
                label=player.bind("title"),
            ),
        ],
    )


def media() -> widgets.Box:
    return widgets.Box(
        spacing=10,
        child=[
            widgets.Label(
                label="No media players",
                visible=mpris.bind("players", lambda value: len(value) == 0),
            )
        ],
        setup=lambda self: mpris.connect(
            "player-added", lambda x, player: self.append(mpris_title(player))
        ),
    )


def hyprland_client_title() -> widgets.Label:
    return widgets.Label(
        ellipsize="end",
        max_width_chars=40,
        label=hyprland.active_window.bind("title"),
    )


def niri_client_title(monitor_name) -> widgets.Label:
    return widgets.Label(
        ellipsize="end",
        max_width_chars=40,
        visible=niri.bind("active_output", lambda output: output == monitor_name),
        label=niri.active_window.bind("title"),
    )


def client_title(monitor_name: str) -> widgets.Label:
    if hyprland.is_available:
        return hyprland_client_title()
    elif niri.is_available:
        return niri_client_title(monitor_name)
    else:
        return widgets.Label()


def current_notification() -> widgets.Label:
    return widgets.Label(
        ellipsize="end",
        max_width_chars=20,
        label=notifications.bind(
            "notifications", lambda value: value[-1].summary if len(value) > 0 else None
        ),
    )


def clock() -> widgets.Label:
    # poll for current time every second
    return widgets.Label(
        css_classes=["clock"],
        label=utils.Poll(
            1_000, lambda self: datetime.datetime.now().strftime("%H:%M")
        ).bind("output"),
    )


def speaker_volume() -> widgets.Box:
    return widgets.Box(
        child=[
            widgets.Icon(
                image=audio.speaker.bind("icon_name"), style="margin-right: 5px;"
            ),
            widgets.Label(
                label=audio.speaker.bind("volume", transform=lambda value: str(value))
            ),
        ]
    )


def hyprland_keyboard_layout() -> widgets.EventBox:
    return widgets.EventBox(
        on_click=lambda self: hyprland.main_keyboard.switch_layout("next"),
        child=[widgets.Label(label=hyprland.main_keyboard.bind("active_keymap"))],
    )


def niri_keyboard_layout() -> widgets.EventBox:
    return widgets.EventBox(
        on_click=lambda self: niri.switch_kb_layout(),
        child=[widgets.Label(label=niri.keyboard_layouts.bind("current_name"))],
    )


def keyboard_layout() -> widgets.EventBox:
    if hyprland.is_available:
        return hyprland_keyboard_layout()
    elif niri.is_available:
        return niri_keyboard_layout()
    else:
        return widgets.EventBox()


def tray_item(item: SystemTrayItem) -> widgets.Button:
    if item.menu:
        menu = item.menu.copy()
    else:
        menu = None

    return widgets.Button(
        child=widgets.Box(
            child=[
                widgets.Icon(image=item.bind("icon"), pixel_size=24),
                menu,
            ]
        ),
        setup=lambda self: item.connect("removed", lambda x: self.unparent()),
        tooltip_text=item.bind("tooltip"),
        on_click=lambda x: menu.popup() if menu else None,
        on_right_click=lambda x: menu.popup() if menu else None,
        css_classes=["tray-item"],
    )


def tray():
    return widgets.Box(
        setup=lambda self: system_tray.connect(
            "added", lambda x, item: self.append(tray_item(item))
        ),
        spacing=10,
    )


def speaker_slider() -> widgets.Scale:
    return widgets.Scale(
        min=0,
        max=100,
        step=1,
        value=audio.speaker.bind("volume"),
        on_change=lambda x: audio.speaker.set_volume(x.value),
        css_classes=["volume-slider"],  # we will customize style in style.css
    )


def create_exec_task(cmd: str) -> None:
    # use create_task to run async function in a regular (sync) one
    asyncio.create_task(utils.exec_sh_async(cmd))


def logout() -> None:
    if hyprland.is_available:
        create_exec_task("hyprctl dispatch exit 0")
    elif niri.is_available:
        create_exec_task("niri msg action quit")
    else:
        pass


def power_menu() -> widgets.Button:
    menu = widgets.PopoverMenu(
        model=IgnisMenuModel(
            IgnisMenuItem(
                label="Lock",
                on_activate=lambda x: create_exec_task("swaylock"),
            ),
            IgnisMenuSeparator(),
            IgnisMenuItem(
                label="Suspend",
                on_activate=lambda x: create_exec_task("systemctl suspend"),
            ),
            IgnisMenuItem(
                label="Hibernate",
                on_activate=lambda x: create_exec_task("systemctl hibernate"),
            ),
            IgnisMenuSeparator(),
            IgnisMenuItem(
                label="Reboot",
                on_activate=lambda x: create_exec_task("systemctl reboot"),
            ),
            IgnisMenuItem(
                label="Shutdown",
                on_activate=lambda x: create_exec_task("systemctl poweroff"),
            ),
            IgnisMenuSeparator(),
            IgnisMenuItem(
                label="Logout",
                enabled=hyprland.is_available or niri.is_available,
                on_activate=lambda x: logout(),
            ),
        ),
    )
    return widgets.Button(
        child=widgets.Box(
            child=[widgets.Icon(image="system-shutdown-symbolic", pixel_size=20), menu]
        ),
        on_click=lambda x: menu.popup(),
    )


def left(monitor_name: str) -> widgets.Box:
    return widgets.Box(
        child=[workspaces(monitor_name), client_title(monitor_name)], spacing=10
    )


def center() -> widgets.Box:
    return widgets.Box(
        child=[
            current_notification(),
            widgets.Separator(vertical=True, css_classes=["middle-separator"]),
            media(),
        ],
        spacing=10,
    )


def right() -> widgets.Box:
    return widgets.Box(
        child=[
            tray(),
            keyboard_layout(),
            speaker_volume(),
            speaker_slider(),
            clock(),
            power_menu(),
        ],
        spacing=10,
    )


def bar(monitor_id: int = 0) -> widgets.Window:
    monitor_name = utils.get_monitor(monitor_id).get_connector()  # type: ignore
    return widgets.Window(
        namespace=f"ignis_bar_{monitor_id}",
        monitor=monitor_id,
        anchor=["left", "top", "right"],
        exclusivity="exclusive",
        child=widgets.CenterBox(
            css_classes=["bar"],
            start_widget=left(monitor_name),  # type: ignore
            center_widget=center(),
            end_widget=right(),
        ),
    )


# this will display bar on all monitors
for i in range(utils.get_n_monitors()):
    bar(i)<|MERGE_RESOLUTION|>--- conflicted
+++ resolved
@@ -105,17 +105,11 @@
         on_scroll_down=lambda x: scroll_workspaces("down"),
         css_classes=["workspaces"],
         spacing=5,
-<<<<<<< HEAD
-        child=hyprland.bind_many(
+        child=hyprland.bind_many(  # bind also to active_workspace to regenerate workspaces list when active workspace changes
             ["workspaces", "urgent_workspaces"],
-            transform=lambda value, _: [workspace_button(i) for i in value],
-=======
-        child=hyprland.bind_many(  # bind also to active_workspace to regenerate workspaces list when active workspace changes
-            ["workspaces", "active_workspace"],
             transform=lambda workspaces, active_workspace: [
                 workspace_button(i) for i in workspaces
             ],
->>>>>>> f09be7e3
         ),
     )
 
