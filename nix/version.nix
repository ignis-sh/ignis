<<<<<<< HEAD
{ self }:

let
  version = "0.5";  # FIXME: hard-coded
  rev = self.shortRev or "dirty";
  date = builtins.substring 0 8 (self.lastModifiedDate or "19700101");
in
  "${version}.post1.dev0+g${rev}.d${date}"
=======
{self}: let
  initPy = builtins.readFile ../ignis/__init__.py;
  version = builtins.elemAt (builtins.match ".*__version__ = \"([^\"]*?)\".*" initPy) 0;
  date = builtins.substring 0 8 (self.lastModifiedDate or "19700101");
in "${version}+date=${date}_${self.shortRev or "dirty"}"
>>>>>>> ed0c85c9
<|MERGE_RESOLUTION|>--- conflicted
+++ resolved
@@ -1,16 +1,5 @@
-<<<<<<< HEAD
-{ self }:
-
-let
-  version = "0.5";  # FIXME: hard-coded
+{self}: let
+  version = "0.5"; # FIXME: hard-coded
   rev = self.shortRev or "dirty";
   date = builtins.substring 0 8 (self.lastModifiedDate or "19700101");
-in
-  "${version}.post1.dev0+g${rev}.d${date}"
-=======
-{self}: let
-  initPy = builtins.readFile ../ignis/__init__.py;
-  version = builtins.elemAt (builtins.match ".*__version__ = \"([^\"]*?)\".*" initPy) 0;
-  date = builtins.substring 0 8 (self.lastModifiedDate or "19700101");
-in "${version}+date=${date}_${self.shortRev or "dirty"}"
->>>>>>> ed0c85c9
+in "${version}.post1.dev0+g${rev}.d${date}"