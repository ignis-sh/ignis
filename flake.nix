--- conflicted
+++ resolved
@@ -53,20 +53,11 @@
               python3Packages.venvShellHook
 
               (python3.withPackages (
-<<<<<<< HEAD
-                ps: with ps; [
-                  python
-                  ruff
-                ]
-=======
                 ps:
                   with ps; [
                     python
-                    meson-python
-                    setuptools
                     ruff
                   ]
->>>>>>> ed0c85c9
               ))
             ];
 
