--- conflicted
+++ resolved
@@ -16,11 +16,7 @@
         sock: An instance of a socket.
         message: The message to send.
         errors: The error handling scheme that will be passed to :py:meth:`bytes.decode`.
-<<<<<<< HEAD
-        end_char: The character after which the response is considered complete (e.g, ``\n``).
-=======
         end_char: The character after which the response is considered fully received (e.g, ``\\n``).
->>>>>>> df519afa
 
     Returns:
         The response from the socket.
