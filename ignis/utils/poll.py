from ignis.gobject import IgnisGObject, IgnisProperty, IgnisSignal
from gi.repository import GLib  # type: ignore
from typing import Any
from collections.abc import Callable


class Poll(IgnisGObject):
    """
    Calls a callback every n milliseconds specified by the timeout.

    You can pass arguments to the constructor, and they will be passed to the callback.

    Args:
        timeout: The timeout interval in milliseconds.
        callback: The function to call when the timeout is reached. The ``self`` will passed as an argument.
        *args: Arguments to pass to `callback`.

    Example usage:

    .. code-block:: python

        from ignis.utils import Utils

        # print "Hello" every second
        Utils.Poll(timeout=1_000, callback=lambda self: print("Hello"))
    """

    def __init__(self, timeout: int, callback: Callable, *args):
        super().__init__()
        self._id: int | None = None
        self._output: Any = None

        self._timeout = timeout
        self._callback = callback
        self._args = args

        self.__main()

    @IgnisSignal
    def changed(self):
        """
        Emitted at each iteration.
        """

    @IgnisProperty
    def timeout(self) -> int:
        """
<<<<<<< HEAD
=======
        - read-write

>>>>>>> c0711afa
        The timeout interval in milliseconds.
        """
        return self._timeout

    @timeout.setter
    def timeout(self, value: int) -> None:
        self._timeout = value

    @IgnisProperty
    def callback(self) -> Callable:
        """
<<<<<<< HEAD
=======
        - read-write

>>>>>>> c0711afa
        The function to call when the timeout is reached. The ``self`` will passed as an argument.
        """
        return self._callback

    @callback.setter
    def callback(self, value: Callable) -> None:
        self._callback = value

    @IgnisProperty
    def output(self) -> Any:
        """
<<<<<<< HEAD
=======
        - read-only

>>>>>>> c0711afa
        The output of the callback.

        .. hint::
            You can use bind() on ``output``.
        """
        return self._output

    def __main(self) -> None:
        self._output = self._callback(self, *self._args)
        self.emit("changed")
        self.notify("output")
        self._id = GLib.timeout_add(self._timeout, self.__main)

    def cancel(self) -> None:
        """
        Cancel polling.
        """
        if not self._id:
            return

        if GLib.MainContext.default().find_source_by_id(self._id):
            GLib.source_remove(self._id)<|MERGE_RESOLUTION|>--- conflicted
+++ resolved
@@ -45,11 +45,6 @@
     @IgnisProperty
     def timeout(self) -> int:
         """
-<<<<<<< HEAD
-=======
-        - read-write
-
->>>>>>> c0711afa
         The timeout interval in milliseconds.
         """
         return self._timeout
@@ -61,11 +56,6 @@
     @IgnisProperty
     def callback(self) -> Callable:
         """
-<<<<<<< HEAD
-=======
-        - read-write
-
->>>>>>> c0711afa
         The function to call when the timeout is reached. The ``self`` will passed as an argument.
         """
         return self._callback
@@ -77,11 +67,6 @@
     @IgnisProperty
     def output(self) -> Any:
         """
-<<<<<<< HEAD
-=======
-        - read-only
-
->>>>>>> c0711afa
         The output of the callback.
 
         .. hint::
