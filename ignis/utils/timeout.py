from gi.repository import GLib  # type: ignore
from ignis.gobject import IgnisGObject, IgnisProperty
from collections.abc import Callable


class Timeout(IgnisGObject):
    """
    Calls a function after a specified time interval.

    Args:
        ms: Time in milliseconds.
        target: The function to call.

    Example usage:

    .. code-block:: python

        from ignis.utils import Utils

        Utils.Timeout(ms=3000, target=lambda: print("Hello"))
    """

    def __init__(self, ms: int, target: Callable, *args):
        super().__init__()
        self._ms = ms
        self._target = target

        self._id = GLib.timeout_add(ms, target, *args)

    @IgnisProperty
    def ms(self) -> int:
        """
<<<<<<< HEAD
=======
        - read-only

>>>>>>> c0711afa
        Time in milliseconds.
        """
        return self._ms

    @IgnisProperty
    def target(self) -> Callable:
        """
<<<<<<< HEAD
=======
        - read-only

>>>>>>> c0711afa
        The function to call.
        """
        return self._target

    def cancel(self) -> None:
        """
        Cancel the timeout if it is active.

        This method prevents the ``target`` function from being called.
        """
        if GLib.MainContext.default().find_source_by_id(self._id):
            GLib.source_remove(self._id)<|MERGE_RESOLUTION|>--- conflicted
+++ resolved
@@ -30,11 +30,6 @@
     @IgnisProperty
     def ms(self) -> int:
         """
-<<<<<<< HEAD
-=======
-        - read-only
-
->>>>>>> c0711afa
         Time in milliseconds.
         """
         return self._ms
@@ -42,11 +37,6 @@
     @IgnisProperty
     def target(self) -> Callable:
         """
-<<<<<<< HEAD
-=======
-        - read-only
-
->>>>>>> c0711afa
         The function to call.
         """
         return self._target
