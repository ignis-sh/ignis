--- conflicted
+++ resolved
@@ -108,11 +108,6 @@
     @IgnisProperty
     def path(self) -> str:
         """
-<<<<<<< HEAD
-=======
-        - read-only
-
->>>>>>> c0711afa
         The path to the file or directory to be monitored.
         """
         return self._path
@@ -120,11 +115,6 @@
     @IgnisProperty
     def flags(self) -> Gio.FileMonitorFlags:
         """
-<<<<<<< HEAD
-=======
-        - read-only
-
->>>>>>> c0711afa
         What the monitor will watch for.
 
         See :class:`Gio.FileMonitorFlags` for more info.
@@ -134,11 +124,6 @@
     @IgnisProperty
     def callback(self) -> Callable | None:
         """
-<<<<<<< HEAD
-=======
-        - read-write
-
->>>>>>> c0711afa
         A function to call when the file or directory changes.
         It should take two arguments:
         1. The path to the changed file or directory
@@ -170,11 +155,6 @@
     @IgnisProperty
     def recursive(self) -> bool:
         """
-<<<<<<< HEAD
-=======
-        - read-only
-
->>>>>>> c0711afa
         Whether monitoring is recursive (monitor all subdirectories and files).
         """
         return self._recursive
@@ -182,11 +162,6 @@
     @IgnisProperty
     def prevent_gc(self) -> bool:
         """
-<<<<<<< HEAD
-=======
-        - read-only
-
->>>>>>> c0711afa
         Whether to prevent the garbage collector from collecting this file monitor.
         """
         return self._prevent_gc
