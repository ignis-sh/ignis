--- conflicted
+++ resolved
@@ -181,7 +181,6 @@
         self._autoreload_css = value
 
     @GObject.Property
-<<<<<<< HEAD
     def widgets_style_priority(self) -> GtkStylePriority:
         """
         - read-write
@@ -210,7 +209,7 @@
     @widgets_style_priority.setter
     def widgets_style_priority(self, value: GtkStylePriority) -> None:
         self._widgets_style_priority = value
-=======
+
     def reload_on_monitors_change(self) -> bool:
         """
         - read-write
@@ -224,7 +223,6 @@
     @reload_on_monitors_change.setter
     def reload_on_monitors_change(self, value: bool) -> None:
         self._reload_on_monitors_change = value
->>>>>>> 5374c87c
 
     def _setup(self, config_path: str) -> None:
         """
