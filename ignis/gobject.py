from types import UnionType
from gi.repository import GObject, GLib  # type: ignore
from typing import Any, Literal, get_args, get_origin
from collections.abc import Callable
from ignis import is_sphinx_build, is_girepository_2_0


class Binding(GObject.Object):
    """
    An object that describe binding.

    Args:
        target: The target GObject.
        target_properties: The properties on the target GObject to bind.
        transform: The function that accepts a new property value and returns the processed value.
    """

    def __init__(
        self,
        target: GObject.Object,
        target_properties: list[str],
        transform: Callable | None = None,
    ):
        self._target = target
        self._target_properties = target_properties
        self._transform = transform
        super().__init__()

    @GObject.Property
    def target(self) -> GObject.Object:
        """
<<<<<<< HEAD
=======
        - read-only

>>>>>>> c0711afa
        The target GObject.
        """
        return self._target

    @GObject.Property
    def target_properties(self) -> list[str]:
        """
<<<<<<< HEAD
=======
        - read-only

>>>>>>> c0711afa
        The properties on the target GObject to bind.
        """
        return self._target_properties

    @GObject.Property
    def transform(self) -> Callable | None:
        """
<<<<<<< HEAD
=======
        - read-only

>>>>>>> c0711afa
        The function that accepts a new property value and returns the processed value.
        """
        return self._transform


class IgnisGObject(GObject.Object):
    """
    Bases: :class:`GObject.Object`

    A base class for all services and widgets (and some utils).
    Mainly, it is the same GObject.Object, but with some improvements.

    1. It provides support for :class:`~ignis.gobject.Binding`.
    2. It offers easier control over properties (without the need for the ``.props`` attribute).

    """

    def __init__(self, **kwargs):
        super().__init__()
        for key in kwargs.keys():
            self.set_property(key, kwargs[key])

    def emit(self, signal_name: str, *args):
        """
        :meta private:
        """
        # Same ``emit``, but with ``GLib.idle_add``, to avoid possible segmentation faults due to multithreading.
        GLib.idle_add(super().emit, signal_name, *args)

    def notify(self, property_name: str):
        """
        :meta private:
        """
        # Same ``notify``, but with ``GLib.idle_add``, to avoid possible segmentation faults due to multithreading.
        GLib.idle_add(super().notify, property_name)

    def notify_all(self, without: list[str] | str | None = None) -> None:
        """
        Notify all properties.

        Args:
            without: A property or a list of properties that will not be notified.
        """
        for i in self.list_properties():
            if without:
                if i.name in without:
                    continue
            self.notify(i.name)

    def notify_list(self, *args) -> None:
        """
        Notify list of properties.
        You can pass unlimited number of property names as arguments.
        """
        for i in args:
            self.notify(i)

    def set_property(self, property_name: str, value: Any) -> None:
        """
        :meta private:
        """
        if isinstance(value, Binding):
            self.bind_property2(
                source_property=property_name,
                target=value.target,
                target_properties=value.target_properties,
                transform=value.transform,
            )
        else:
            super().set_property(property_name, value)

    def bind_property2(
        self,
        source_property: str,
        target: GObject.Object,
        target_properties: list[str],
        transform: Callable | None = None,
    ) -> None:
        """
        Bind ``source_property`` on ``self`` with ``target_properties`` on ``target``.

        Args:
            source_property: The property on ``self`` to bind.
            target: the target ``GObject.Object``.
            target_properties: the properties on ``target`` to bind.
            transform: The function that accepts a new property value and returns the processed value.
        """

        def callback(*args):
            values = [
                target.get_property(target_property.replace("-", "_"))
                for target_property in target_properties
            ]

            if transform:
                value = transform(*values)
            else:
                if len(values) != 1:
                    raise IndexError("No transform function on multiple binding")
                value = values[0]

            self.set_property(source_property, value)

        for target_property in target_properties:
            target.connect(f"notify::{target_property.replace('_', '-')}", callback)

        callback()

    def bind(self, property_name: str, transform: Callable | None = None) -> Binding:
        """
        Creates ``Binding`` from property name on ``self``.

        Args:
            property_name: Property name of ``self``.
            transform: The function that accepts a new property value and returns the processed value.
        Returns:
            :class:`~ignis.gobject.Binding`
        """
        return Binding(self, [property_name], transform)

    def bind_many(self, property_names: list[str], transform: Callable) -> Binding:
        """
        Creates ``Binding`` from property names on ``self``.

        Args:
            property_names: List of property names of ``self``.
            transform: The function that accepts a new property values and returns the processed value. The values will be passed according to the order in ``property_names``.
        Returns:
            :class:`~ignis.gobject.Binding`
        """
        return Binding(self, property_names, transform)

    def __getattribute__(self, name: str) -> Any:
        # This modified __getattribute__ method redirect all "set_" methods to set_property method to provive bindings support.
        # "get_" method redirect need to widgets that override enums, to make "get_" return strings instead of enums.

        if name.startswith("set_"):
            property_name = name.replace("set_", "")
            if self.find_property(property_name):
                return lambda value: self.set_property(property_name, value)
        elif name.startswith("get_"):
            property_name = name.replace("get_", "")
            if self.find_property(property_name):
                return lambda: self.get_property(property_name)

        return super().__getattribute__(name)


if "sphinx" in sys.modules:

    class IgnisProperty(property):
        """
        Bases: :obj:`~gi.repository.GObject.Property`.

        Like ``GObject.Property``, but determines the property type automatically based on the return type of the ``getter``.
        You can override this behaviour by explicitly passing ``type`` argument to the constructor.
        Arguments for the constructor are the same as for ``GObject.Property``.
        """

        def __init__(self, *args, **kwargs):
            super().__init__(*args, **kwargs)
else:

    class IgnisProperty(GObject.Property):
        """
        Bases: :obj:`~gi.repository.GObject.Property`.

        Like ``GObject.Property``, but determines the property type automatically based on the return type of the ``getter``.
        You can override this behaviour by explicitly passing ``type`` argument to the constructor.
        Arguments for the constructor are the same as for ``GObject.Property``.
        """

        def __init__(
            self,
            getter: Callable | None = None,
            setter: Callable | None = None,
            type: type | None = None,
            default: Any = None,
            nick: str = "",
            blurb: str = "",
            flags: GObject.ParamFlags = GObject.ParamFlags.READWRITE,
            minimum: Any = None,
            maximum: Any = None,
        ):
            processed_type = (
                self.__process_getter_return_type(getter)
                if type is None and getter
                else type
            )
            processed_default = (
                self.__process_default(processed_type)
                if default is None and processed_type
                else default
            )

            super().__init__(
                getter=getter,
                setter=setter,
                type=processed_type,  # type: ignore
                default=processed_default,
                nick=nick,
                blurb=blurb,
                flags=flags,
                minimum=minimum,
                maximum=maximum,
            )

        def __process_getter_return_type(self, getter: Callable) -> type | None:
            getter_return_type = getter.__annotations__.get("return", None)
            type_: type | None = None
            if getter_return_type:
                if isinstance(getter_return_type, UnionType):
                    type_ = self.__get_type_from_union(getter_return_type)
                elif get_origin(getter_return_type) is Literal:
                    type_ = self.__get_type_from_literal(getter_return_type)
                else:
                    type_ = getter_return_type
            else:
<<<<<<< HEAD
                return object

            try:
                # check is valid type
                # a little bit hacky, but why rewrite ready-made code, right?
                self._type_from_python(type_)  # type: ignore
                return type_
            except TypeError:
                return object

        def __process_default(self, tp: type) -> Any:
            if "sphinx" in sys.modules:
                return None

            if tp is bool:
                return False
            elif tp is float:
                return 0.0
            elif issubclass(tp, GObject.GFlags):
                # gflags has  __flags_values__ attr, trust me
                first_value = list(tp.__flags_values__.values())[0]  # type: ignore
                return first_value

        def __get_type_from_union(self, tp: UnionType) -> type:
            non_none_types = tuple(t for t in tp.__args__ if t is not type(None))
            if len(non_none_types) == 1:
                return non_none_types[0]
            else:
                return object

        def __get_type_from_literal(self, tp: type) -> type | None:
            values = get_args(tp)
            return type(values[0]) if values else None


if "sphinx" in sys.modules:

    class IgnisSignal(property):
        """
        Bases: :obj:`~gi.repository.GObject.Signal`.

        The same as ``GObject.Signal``, nothing special.
        This class is needed only for the correct determination of signals when building docs.
        """

        def __init__(self, *args, **kwargs):
            super().__init__(*args, **kwargs)
else:

    class IgnisSignal(GObject.Signal):
        """
        Bases: :obj:`~gi.repository.GObject.Signal`.

        The same as ``GObject.Signal``, nothing special.
        This class is needed only for the correct determination of signals when building docs.
        """
=======
                type_ = getter_return_type
        else:
            return object

        try:
            # check is valid type
            # a little bit hacky, but why rewrite ready-made code, right?
            self._type_from_python(type_)  # type: ignore
            return type_
        except TypeError:
            return object

    def __process_default(self, tp: type) -> Any:
        if is_sphinx_build:
            return None

        if tp is bool:
            return False
        elif tp is float:
            return 0.0
        elif issubclass(tp, GObject.GFlags):
            if is_girepository_2_0:
                return next(iter(tp))
            else:
                return list(tp.__flags_values__.values())[0]  # type: ignore

    def __get_type_from_union(self, tp: UnionType) -> type:
        non_none_types = tuple(t for t in tp.__args__ if t is not type(None))
        if len(non_none_types) == 1:
            return non_none_types[0]
        else:
            return object
>>>>>>> c0711afa

    def __get_type_from_literal(self, tp: type) -> type | None:
        values = get_args(tp)
        return type(values[0]) if values else None


class DataGObject(IgnisGObject):
    """
    A GObject that can synchronize its properties with a simple Python dictionary.

    Parameters:
        data: The dictionary to synchronize with.
        match_dict: The match dictionary between a key in the data and the property on ``self``.
    """

    def __init__(
        self,
        data: dict[str, Any] | None = None,
        match_dict: dict[str, str] | None = None,
    ):
        super().__init__()

        if data is None:
            data = {}

        if match_dict is None:
            match_dict = {}

        self._data = data
        self._match_dict = match_dict

        if data != {}:
            self.sync(data)

    @IgnisProperty
    def data(self) -> dict[str, Any]:
        """
        - read-only

        The latest synced data.
        """
        return self._data

    @IgnisProperty
    def match_dict(self) -> dict[str, str]:
        """
        - read-only

        The match dictionary.
        """
        return self._match_dict

    def sync(self, data: dict[str, Any]) -> None:
        """
        Perform the property synchronization.

        Args:
            data: The dictionary to synchronize with.
        """
        for key, value in data.items():
            public_prop_name = self._match_dict.get(key, key)
            protected_prop_name = f"_{public_prop_name}"

            if not hasattr(self, protected_prop_name):
                continue

            if value != getattr(self, protected_prop_name):
                setattr(self, protected_prop_name, value)
                self.notify(public_prop_name)

        self._data = data
        self.notify("data")<|MERGE_RESOLUTION|>--- conflicted
+++ resolved
@@ -29,11 +29,6 @@
     @GObject.Property
     def target(self) -> GObject.Object:
         """
-<<<<<<< HEAD
-=======
-        - read-only
-
->>>>>>> c0711afa
         The target GObject.
         """
         return self._target
@@ -41,11 +36,6 @@
     @GObject.Property
     def target_properties(self) -> list[str]:
         """
-<<<<<<< HEAD
-=======
-        - read-only
-
->>>>>>> c0711afa
         The properties on the target GObject to bind.
         """
         return self._target_properties
@@ -53,11 +43,6 @@
     @GObject.Property
     def transform(self) -> Callable | None:
         """
-<<<<<<< HEAD
-=======
-        - read-only
-
->>>>>>> c0711afa
         The function that accepts a new property value and returns the processed value.
         """
         return self._transform
@@ -206,7 +191,7 @@
         return super().__getattribute__(name)
 
 
-if "sphinx" in sys.modules:
+if is_sphinx_build:
 
     class IgnisProperty(property):
         """
@@ -276,7 +261,6 @@
                 else:
                     type_ = getter_return_type
             else:
-<<<<<<< HEAD
                 return object
 
             try:
@@ -288,7 +272,7 @@
                 return object
 
         def __process_default(self, tp: type) -> Any:
-            if "sphinx" in sys.modules:
+            if is_sphinx_build:
                 return None
 
             if tp is bool:
@@ -296,9 +280,10 @@
             elif tp is float:
                 return 0.0
             elif issubclass(tp, GObject.GFlags):
-                # gflags has  __flags_values__ attr, trust me
-                first_value = list(tp.__flags_values__.values())[0]  # type: ignore
-                return first_value
+                if is_girepository_2_0:
+                    return next(iter(tp))
+                else:
+                    return list(tp.__flags_values__.values())[0]  # type: ignore
 
         def __get_type_from_union(self, tp: UnionType) -> type:
             non_none_types = tuple(t for t in tp.__args__ if t is not type(None))
@@ -312,7 +297,7 @@
             return type(values[0]) if values else None
 
 
-if "sphinx" in sys.modules:
+if is_sphinx_build:
 
     class IgnisSignal(property):
         """
@@ -333,40 +318,6 @@
         The same as ``GObject.Signal``, nothing special.
         This class is needed only for the correct determination of signals when building docs.
         """
-=======
-                type_ = getter_return_type
-        else:
-            return object
-
-        try:
-            # check is valid type
-            # a little bit hacky, but why rewrite ready-made code, right?
-            self._type_from_python(type_)  # type: ignore
-            return type_
-        except TypeError:
-            return object
-
-    def __process_default(self, tp: type) -> Any:
-        if is_sphinx_build:
-            return None
-
-        if tp is bool:
-            return False
-        elif tp is float:
-            return 0.0
-        elif issubclass(tp, GObject.GFlags):
-            if is_girepository_2_0:
-                return next(iter(tp))
-            else:
-                return list(tp.__flags_values__.values())[0]  # type: ignore
-
-    def __get_type_from_union(self, tp: UnionType) -> type:
-        non_none_types = tuple(t for t in tp.__args__ if t is not type(None))
-        if len(non_none_types) == 1:
-            return non_none_types[0]
-        else:
-            return object
->>>>>>> c0711afa
 
     def __get_type_from_literal(self, tp: type) -> type | None:
         values = get_args(tp)
