from types import UnionType
from gi.repository import GObject, GLib  # type: ignore
from typing import Any, Literal, get_args, get_origin
from collections.abc import Callable
from ignis import is_sphinx_build, is_girepository_2_0
from ignis.singleton import IgnisSingleton


class Binding(GObject.Object):
    """
    An object that describe binding.

    Args:
        target: The target GObject.
        target_properties: The properties on the target GObject to bind.
        transform: The function that accepts a new property value and returns the processed value.
    """

    def __init__(
        self,
        target: GObject.Object,
        target_properties: list[str],
        transform: Callable | None = None,
    ):
        self._target = target
        self._target_properties = target_properties
        self._transform = transform
        super().__init__()

    @GObject.Property
    def target(self) -> GObject.Object:
        """
        The target GObject.
        """
        return self._target

    @GObject.Property
    def target_properties(self) -> list[str]:
        """
<<<<<<< HEAD
        - required, read-only

=======
>>>>>>> f09be7e3
        The properties on the target GObject to bind.
        """
        return self._target_properties

    @GObject.Property
    def transform(self) -> Callable | None:
        """
        The function that accepts a new property value and returns the processed value.
        """
        return self._transform


class IgnisGObject(GObject.Object):
    """
    Bases: :class:`GObject.Object`

    A base class for all services and widgets (and some utils).
    Mainly, it is the same GObject.Object, but with some improvements.

    1. It provides support for :class:`~ignis.gobject.Binding`.
    2. It offers easier control over properties (without the need for the ``.props`` attribute).

    """

    def __init__(self, **kwargs):
        super().__init__()
        for key in kwargs.keys():
            self.set_property(key, kwargs[key])

    def emit(self, signal_name: str, *args):
        """
        :meta private:
        """
        # Same ``emit``, but with ``GLib.idle_add``, to avoid possible segmentation faults due to multithreading.
        GLib.idle_add(super().emit, signal_name, *args)

    def notify(self, property_name: str):
        """
        :meta private:
        """
        # Same ``notify``, but with ``GLib.idle_add``, to avoid possible segmentation faults due to multithreading.
        GLib.idle_add(super().notify, property_name)

    def notify_all(self, without: list[str] | str | None = None) -> None:
        """
        Notify all properties.

        Args:
            without: A property or a list of properties that will not be notified.
        """
        for i in self.list_properties():
            if without:
                if i.name in without:
                    continue
            self.notify(i.name)

    def notify_list(self, *args) -> None:
        """
        Notify list of properties.
        You can pass unlimited number of property names as arguments.
        """
        for i in args:
            self.notify(i)

    def set_property(self, property_name: str, value: Any) -> None:
        """
        :meta private:
        """
        if isinstance(value, Binding):
            self.bind_property2(
                source_property=property_name,
                target=value.target,
                target_properties=value.target_properties,
                transform=value.transform,
            )
        else:
            super().set_property(property_name, value)

    def bind_property2(
        self,
        source_property: str,
        target: GObject.Object,
        target_properties: list[str],
        transform: Callable | None = None,
    ) -> None:
        """
        Bind ``source_property`` on ``self`` with ``target_properties`` on ``target``.

        Args:
            source_property: The property on ``self`` to bind.
            target: the target ``GObject.Object``.
            target_properties: the properties on ``target`` to bind.
            transform: The function that accepts a new property value and returns the processed value.
        """

        def callback(*args):
<<<<<<< HEAD
            values = []
            for target_property in target_properties:
                values.append(target.get_property(target_property.replace("-", "_")))
=======
            values = [
                target.get_property(target_property.replace("-", "_"))
                for target_property in target_properties
            ]
>>>>>>> f09be7e3

            if transform:
                value = transform(*values)
            else:
                if len(values) != 1:
<<<<<<< HEAD
                    raise IndexError("No transform function on muliple binding")
                value = values[0]
=======
                    raise IndexError("No transform function on multiple binding")
                value = values[0]

>>>>>>> f09be7e3
            self.set_property(source_property, value)

        for target_property in target_properties:
            target.connect(f"notify::{target_property.replace('_', '-')}", callback)
<<<<<<< HEAD
=======

>>>>>>> f09be7e3
        callback()

    def bind(self, property_name: str, transform: Callable | None = None) -> Binding:
        """
        Creates ``Binding`` from property name on ``self``.

        Args:
            property_name: Property name of ``self``.
            transform: The function that accepts a new property value and returns the processed value.
        Returns:
            :class:`~ignis.gobject.Binding`
        """
        return Binding(self, [property_name], transform)

    def bind_many(self, property_names: list[str], transform: Callable) -> Binding:
        """
<<<<<<< HEAD
        Creates ``Binding`` from property name on ``self``.

        Args:
            property_names: List of property names of ``self``.
            transform: The function that accepts a new property value and returns the processed value.
=======
        Creates ``Binding`` from property names on ``self``.

        Args:
            property_names: List of property names of ``self``.
            transform: The function that accepts a new property values and returns the processed value. The values will be passed according to the order in ``property_names``.
>>>>>>> f09be7e3
        Returns:
            :class:`~ignis.gobject.Binding`
        """
        return Binding(self, property_names, transform)

    def __getattribute__(self, name: str) -> Any:
        # This modified __getattribute__ method redirect all "set_" methods to set_property method to provive bindings support.
        # "get_" method redirect need to widgets that override enums, to make "get_" return strings instead of enums.

        if name.startswith("set_"):
            property_name = name.replace("set_", "")
            if self.find_property(property_name):
                return lambda value: self.set_property(property_name, value)
        elif name.startswith("get_"):
            property_name = name.replace("get_", "")
            if self.find_property(property_name):
                return lambda: self.get_property(property_name)

        return super().__getattribute__(name)


class IgnisGObjectSingleton(IgnisGObject, IgnisSingleton):
    """
    Bases: :class:`IgnisGObject`, :class:`~ignis.singleton.IgnisSingleton`.

    The :class:`IgnisGObject` singleton class.
    """


if is_sphinx_build:

    class IgnisProperty(property):
        """
        Bases: :obj:`~gi.repository.GObject.Property`.

        Like ``GObject.Property``, but determines the property type automatically based on the return type of the ``getter``.
        You can override this behaviour by explicitly passing ``type`` argument to the constructor.
        Arguments for the constructor are the same as for ``GObject.Property``.
        """

        def __init__(self, *args, **kwargs):
            super().__init__(*args, **kwargs)
else:

    class IgnisProperty(GObject.Property):
        """
        Bases: :obj:`~gi.repository.GObject.Property`.

        Like ``GObject.Property``, but determines the property type automatically based on the return type of the ``getter``.
        You can override this behaviour by explicitly passing ``type`` argument to the constructor.
        Arguments for the constructor are the same as for ``GObject.Property``.
        """

        def __init__(
            self,
            getter: Callable | None = None,
            setter: Callable | None = None,
            type: type | None = None,
            default: Any = None,
            nick: str = "",
            blurb: str = "",
            flags: GObject.ParamFlags = GObject.ParamFlags.READWRITE,
            minimum: Any = None,
            maximum: Any = None,
        ):
            processed_type = (
                self.__process_getter_return_type(getter)
                if type is None and getter
                else type
            )
            processed_default = (
                self.__process_default(processed_type)
                if default is None and processed_type
                else default
            )

            super().__init__(
                getter=getter,
                setter=setter,
                type=processed_type,  # type: ignore
                default=processed_default,
                nick=nick,
                blurb=blurb,
                flags=flags,
                minimum=minimum,
                maximum=maximum,
            )

        def __process_getter_return_type(self, getter: Callable) -> type | None:
            getter_return_type = getter.__annotations__.get("return", None)
            type_: type | None = None
            if getter_return_type:
                if isinstance(getter_return_type, UnionType):
                    type_ = self.__get_type_from_union(getter_return_type)
                elif get_origin(getter_return_type) is Literal:
                    type_ = self.__get_type_from_literal(getter_return_type)
                else:
                    type_ = getter_return_type
            else:
                return object

            try:
                # check is valid type
                # a little bit hacky, but why rewrite ready-made code, right?
                self._type_from_python(type_)  # type: ignore
                return type_
            except TypeError:
                return object

        def __process_default(self, tp: type) -> Any:
            if is_sphinx_build:
                return None

            if tp is bool:
                return False
            elif tp is float:
                return 0.0
            elif issubclass(tp, GObject.GFlags):
                if is_girepository_2_0:
                    return next(iter(tp))
                else:
                    return list(tp.__flags_values__.values())[0]  # type: ignore

        def __get_type_from_union(self, tp: UnionType) -> type:
            non_none_types = tuple(t for t in tp.__args__ if t is not type(None))
            if len(non_none_types) == 1:
                return non_none_types[0]
            else:
                return object

        def __get_type_from_literal(self, tp: type) -> type | None:
            values = get_args(tp)
            return type(values[0]) if values else None


if is_sphinx_build:

    class IgnisSignal(property):
        """
        Bases: :obj:`~gi.repository.GObject.Signal`.

        The same as ``GObject.Signal``, nothing special.
        This class is needed only for the correct determination of signals when building docs.
        """

        def __init__(self, *args, **kwargs):
            super().__init__(*args, **kwargs)
else:

    class IgnisSignal(GObject.Signal):
        """
        Bases: :obj:`~gi.repository.GObject.Signal`.

        The same as ``GObject.Signal``, nothing special.
        This class is needed only for the correct determination of signals when building docs.
        """


class DataGObject(IgnisGObject):
    """
    A GObject that can synchronize its properties with a simple Python dictionary.

    Parameters:
        data: The dictionary to synchronize with.
        match_dict: The match dictionary between a key in the data and the property on ``self``.

    You have to define attributes from data in ``init``.
    The actual attributes from data must be protected (prefixed with _).
    All other attributes must be private (prefixed with __).
    """

    def __init__(
        self,
        data: dict[str, Any] | None = None,
        match_dict: dict[str, str] | None = None,
    ):
        super().__init__()

        if data is None:
            data = {}

        if match_dict is None:
            match_dict = {}

        self.__latest_synced_data = data
        self.__match_dict = match_dict

        if data != {}:
            self.sync(data)

    @IgnisProperty
    def data(self) -> dict[str, Any]:
        """
        The current data collected from protected class attributes.
        """
        class_names = {cls.__name__ for cls in self.__class__.mro()}
        return {
            key.replace("_", "", 1): value
            for key, value in self.__dict__.items()
            if not any(key.startswith(f"_{name}__") for name in class_names)
        }

    @IgnisProperty
    def latest_synced_data(self) -> dict[str, Any]:
        """
        The latest synced data.
        """
        return self.__latest_synced_data

    @IgnisProperty
    def match_dict(self) -> dict[str, str]:
        """
        The match dictionary.
        """
        return self.__match_dict

    def sync(self, data: dict[str, Any]) -> None:
        """
        Perform the property synchronization.

        Args:
            data: The dictionary to synchronize with.
        """
        for key, value in data.items():
            public_prop_name = self.__match_dict.get(key, key)
            protected_prop_name = f"_{public_prop_name}"

            if not hasattr(self, protected_prop_name):
                continue

            if value != getattr(self, protected_prop_name):
                setattr(self, protected_prop_name, value)
                self.notify(public_prop_name)

        self.__latest_synced_data = data
        self.notify("data")<|MERGE_RESOLUTION|>--- conflicted
+++ resolved
@@ -37,11 +37,8 @@
     @GObject.Property
     def target_properties(self) -> list[str]:
         """
-<<<<<<< HEAD
         - required, read-only
 
-=======
->>>>>>> f09be7e3
         The properties on the target GObject to bind.
         """
         return self._target_properties
@@ -138,37 +135,21 @@
         """
 
         def callback(*args):
-<<<<<<< HEAD
             values = []
             for target_property in target_properties:
                 values.append(target.get_property(target_property.replace("-", "_")))
-=======
-            values = [
-                target.get_property(target_property.replace("-", "_"))
-                for target_property in target_properties
-            ]
->>>>>>> f09be7e3
 
             if transform:
                 value = transform(*values)
             else:
                 if len(values) != 1:
-<<<<<<< HEAD
                     raise IndexError("No transform function on muliple binding")
                 value = values[0]
-=======
-                    raise IndexError("No transform function on multiple binding")
-                value = values[0]
-
->>>>>>> f09be7e3
             self.set_property(source_property, value)
 
         for target_property in target_properties:
             target.connect(f"notify::{target_property.replace('_', '-')}", callback)
-<<<<<<< HEAD
-=======
-
->>>>>>> f09be7e3
+
         callback()
 
     def bind(self, property_name: str, transform: Callable | None = None) -> Binding:
@@ -185,19 +166,11 @@
 
     def bind_many(self, property_names: list[str], transform: Callable) -> Binding:
         """
-<<<<<<< HEAD
         Creates ``Binding`` from property name on ``self``.
 
         Args:
             property_names: List of property names of ``self``.
             transform: The function that accepts a new property value and returns the processed value.
-=======
-        Creates ``Binding`` from property names on ``self``.
-
-        Args:
-            property_names: List of property names of ``self``.
-            transform: The function that accepts a new property values and returns the processed value. The values will be passed according to the order in ``property_names``.
->>>>>>> f09be7e3
         Returns:
             :class:`~ignis.gobject.Binding`
         """
