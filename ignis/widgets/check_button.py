from gi.repository import Gtk  # type: ignore
from ignis.base_widget import BaseWidget
from collections.abc import Callable
from ignis.gobject import IgnisProperty


class CheckButton(Gtk.CheckButton, BaseWidget):
    """
    Bases: :class:`Gtk.CheckButton`

    A check button. If ``group`` is set, the check button behaves as a radio button.

    Args:
        **kwargs: Properties to set.

    Simple checkbutton:

    .. code-block:: python

        Widget.CheckButton(
            label='check button',
            active=True,
        )

    Radio button:

    .. code-block:: python

        Widget.CheckButton(
            group=Widget.CheckButton(label='radiobutton 1'),
            label='radiobutton 2',
            active=True,
        )
    """

    __gtype_name__ = "IgnisCheckButton"
    __gproperties__ = {**BaseWidget.gproperties}

    def __init__(self, **kwargs):
        Gtk.CheckButton.__init__(self)
        BaseWidget.__init__(self, **kwargs)

        self._on_toggled: Callable | None = None

        self.connect(
            "toggled",
            lambda x: self.on_toggled(x, x.active) if self.on_toggled else None,
        )

    @IgnisProperty
    def on_toggled(self) -> Callable | None:
        """
<<<<<<< HEAD
=======
        - read-write

>>>>>>> c0711afa
        The function to call when button is toggled (checked/unchecked).
        """
        return self._on_toggled

    @on_toggled.setter
    def on_toggled(self, value: Callable) -> None:
        self._on_toggled = value<|MERGE_RESOLUTION|>--- conflicted
+++ resolved
@@ -50,11 +50,6 @@
     @IgnisProperty
     def on_toggled(self) -> Callable | None:
         """
-<<<<<<< HEAD
-=======
-        - read-write
-
->>>>>>> c0711afa
         The function to call when button is toggled (checked/unchecked).
         """
         return self._on_toggled
