--- conflicted
+++ resolved
@@ -36,11 +36,6 @@
     @IgnisProperty
     def on_change(self) -> Callable | None:
         """
-<<<<<<< HEAD
-=======
-        - read-write
-
->>>>>>> c0711afa
         The function to call when the position of the switch changes (e.g., when the user toggles the switch).
         """
         return self._on_change
