import os
from gi.repository import Gtk, Gio  # type: ignore
from collections.abc import Callable
from ignis.widgets.file_filter import FileFilter
from ignis.gobject import IgnisGObject
from ignis.gobject import IgnisProperty, IgnisSignal


class FileDialog(Gtk.FileDialog, IgnisGObject):
    """
    Bases: :class:`Gtk.FileDialog`

    .. danger::
        This is not a regular widget.
        It doesn't support common widget properties and cannot be added as a child to a container.

    A window that allows the user to select a file.

    Args:
        **kwargs: Properties to set.

    .. code-block :: python

        Widget.FileDialog(
            initial_path=os.path.expanduser("~/.config"),
            on_file_set=lambda self, file: print(file.get_path()),
            select_folder=False,
            filters=[
                Widget.FileFilter(
                    mime_types=["image/jpeg", "image/png"],
                    default=True,
                    name="Images JPEG/PNG",
                )
            ]
        )
    """

    __gtype_name__ = "IgnisFileDialog"

    def __init__(self, **kwargs):
        Gtk.FileDialog.__init__(self)
        self._file: Gio.File | None = None
        self._list_store = Gio.ListStore.new(Gtk.FileFilter)

        self._filters: list[FileFilter] = []
        self._on_file_set: Callable | None = None
        self._initial_path: str | None = None
        self._select_folder: bool = False
        IgnisGObject.__init__(self, **kwargs)

        self.connect(
            "file-set",
            lambda x, file: self.on_file_set(x, file) if self.on_file_set else None,
        )

    async def open_dialog(self) -> None:
        """
        Open dialog.
        """
        if self.select_folder:
            file = await super().select_folder(Gtk.Window())  # type: ignore
        else:
            file = await super().open(Gtk.Window())  # type: ignore

        if file is not None:
            self._file = file
            self.emit("file-set", file)
            self.notify("file")

    @IgnisSignal
    def file_set(self, file: Gio.File):
        """
        Emitted when a file or directory is selected.

        Args:
            file: The instance of :class:`Gio.File` for this file or directory.
        """

    @IgnisProperty
    def file(self) -> "Gio.File | None":
        """
<<<<<<< HEAD
=======
        - read-only

>>>>>>> c0711afa
        The selected ``Gio.File``.

        .. hint::
            Use the ``get_path`` method on the ``Gio.File`` to get the path.
        """
        return self._file

    @IgnisProperty
    def on_file_set(self) -> Callable:
        """
<<<<<<< HEAD
=======
        - read-write

>>>>>>> c0711afa
        A function to call when user selects a file.
        """
        return self._on_file_set

    @on_file_set.setter
    def on_file_set(self, value: Callable) -> None:
        self._on_file_set = value

    @IgnisProperty
    def filters(self) -> list[FileFilter]:
        """
<<<<<<< HEAD
=======
        - read-write

>>>>>>> c0711afa
        A list of file filters.
        """
        return self._filters

    @filters.setter
    def filters(self, value: list[FileFilter]) -> None:
        self._list_store.remove_all()
        super().set_filters(self._list_store)
        for i in value:
            self.add_filter(i)

    @IgnisProperty
    def initial_path(self) -> str:
        """
<<<<<<< HEAD
=======
        - read-write

>>>>>>> c0711afa
        The path to the folder or file that will be selected by default.
        """
        return self._initial_path

    @initial_path.setter
    def initial_path(self, value: str) -> None:
        self._initial_path = value
        gfile = Gio.File.new_for_path(value)
        if os.path.isdir(value):
            self.set_initial_folder(gfile)
        elif os.path.isfile(value):
            self.set_initial_file(gfile)

    @IgnisProperty
    def select_folder(self) -> bool:
        """
<<<<<<< HEAD
=======
        - read-write

>>>>>>> c0711afa
        Whether the dialog should allow selecting folders instead of files.
        """
        return self._select_folder

    @select_folder.setter
    def select_folder(self, value: bool) -> None:
        self._select_folder = value

    def add_filter(self, filter: FileFilter) -> None:
        """
        Add a filter.

        Args:
            filter: The instance of filter to add.
        """
        self._list_store.append(filter)

        super().set_filters(self._list_store)
        if filter.default:
            self.set_default_filter(filter)

        self._filters.append(filter)<|MERGE_RESOLUTION|>--- conflicted
+++ resolved
@@ -79,11 +79,6 @@
     @IgnisProperty
     def file(self) -> "Gio.File | None":
         """
-<<<<<<< HEAD
-=======
-        - read-only
-
->>>>>>> c0711afa
         The selected ``Gio.File``.
 
         .. hint::
@@ -94,11 +89,6 @@
     @IgnisProperty
     def on_file_set(self) -> Callable:
         """
-<<<<<<< HEAD
-=======
-        - read-write
-
->>>>>>> c0711afa
         A function to call when user selects a file.
         """
         return self._on_file_set
@@ -110,11 +100,6 @@
     @IgnisProperty
     def filters(self) -> list[FileFilter]:
         """
-<<<<<<< HEAD
-=======
-        - read-write
-
->>>>>>> c0711afa
         A list of file filters.
         """
         return self._filters
@@ -129,11 +114,6 @@
     @IgnisProperty
     def initial_path(self) -> str:
         """
-<<<<<<< HEAD
-=======
-        - read-write
-
->>>>>>> c0711afa
         The path to the folder or file that will be selected by default.
         """
         return self._initial_path
@@ -150,11 +130,6 @@
     @IgnisProperty
     def select_folder(self) -> bool:
         """
-<<<<<<< HEAD
-=======
-        - read-write
-
->>>>>>> c0711afa
         Whether the dialog should allow selecting folders instead of files.
         """
         return self._select_folder
