--- conflicted
+++ resolved
@@ -56,11 +56,6 @@
     @IgnisProperty
     def child(self) -> list[StackPage]:
         """
-<<<<<<< HEAD
-=======
-        - read-write
-
->>>>>>> c0711afa
         A list of pages.
         """
         return self._child
