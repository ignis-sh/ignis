--- conflicted
+++ resolved
@@ -33,11 +33,6 @@
     @IgnisProperty
     def arrow(self) -> Arrow:
         """
-<<<<<<< HEAD
-=======
-        - read-only
-
->>>>>>> c0711afa
         An instance of an arrow.
         """
         return self._arrow
