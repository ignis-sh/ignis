from gi.repository import Gtk  # type: ignore
from ignis.base_widget import BaseWidget
from ignis.gobject import IgnisProperty


class CenterBox(Gtk.CenterBox, BaseWidget):
    """
    Bases: :class:`Gtk.CenterBox`

    A box widget that contains three widgets, which are placed at the start, center, and end of the container.

    Args:
        **kwargs: Properties to set.

    .. code-block:: python

        Widget.CenterBox(
            vertical=False,
            start_widget=Widget.Label(label='start'),
            center_widget=Widget.Label(label='center'),
            end_widget=Widget.Label(label='end'),
        )
    """

    __gtype_name__ = "IgnisCenterBox"
    __gproperties__ = {**BaseWidget.gproperties}

    def __init__(self, **kwargs):
        Gtk.CenterBox.__init__(self)
        BaseWidget.__init__(self, **kwargs)

    @IgnisProperty
    def vertical(self) -> bool:
        """
<<<<<<< HEAD
=======
        - read-write

>>>>>>> c0711afa
        Whether the box arranges children vertically.

        Default: ``False``.
        """
        return self.get_orientation() == Gtk.Orientation.VERTICAL

    @vertical.setter
    def vertical(self, value: bool) -> None:
        if value:
            self.set_property("orientation", Gtk.Orientation.VERTICAL)
        else:
            self.set_property("orientation", Gtk.Orientation.HORIZONTAL)<|MERGE_RESOLUTION|>--- conflicted
+++ resolved
@@ -32,11 +32,6 @@
     @IgnisProperty
     def vertical(self) -> bool:
         """
-<<<<<<< HEAD
-=======
-        - read-write
-
->>>>>>> c0711afa
         Whether the box arranges children vertically.
 
         Default: ``False``.
