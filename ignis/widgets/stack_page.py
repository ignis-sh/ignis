--- conflicted
+++ resolved
@@ -25,11 +25,6 @@
     @IgnisProperty
     def title(self) -> str:
         """
-<<<<<<< HEAD
-=======
-        - read-only
-
->>>>>>> c0711afa
         The title.
         It will be used by :class:`~ignis.widgets.Widget.StackSwitcher` to display :attr:`child` in a tab bar.
         """
@@ -38,11 +33,6 @@
     @IgnisProperty
     def child(self) -> Gtk.Widget:
         """
-<<<<<<< HEAD
-=======
-        - read-only
-
->>>>>>> c0711afa
         The child widget.
         """
         return self._child