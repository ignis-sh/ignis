--- conflicted
+++ resolved
@@ -36,11 +36,6 @@
     @IgnisProperty
     def overlays(self) -> list[Gtk.Widget]:
         """
-<<<<<<< HEAD
-=======
-        - read-write
-
->>>>>>> c0711afa
         A list of overlay widgets.
         """
         return self._overlays
