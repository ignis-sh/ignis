from typing import TypeAlias
from .window import Window
from .label import Label
from .button import Button
from .box import Box
from .calendar import Calendar
from .scale import Scale
from .icon import Icon
from .picture import Picture
from .centerbox import CenterBox
from .revealer import Revealer
from .scroll import Scroll
from .entry import Entry
from .switch import Switch
from .separator import Separator
from .toggle_button import ToggleButton
from .regular_window import RegularWindow
from .file_chooser_button import FileChooserButton
from .file_filter import FileFilter
from .file_dialog import FileDialog
from .grid import Grid
from .popover_menu import PopoverMenu
from .eventbox import EventBox
from .headerbar import HeaderBar
from .listboxrow import ListBoxRow
from .listbox import ListBox
from .check_button import CheckButton
from .spin_button import SpinButton
from .dropdown import DropDown
from .overlay import Overlay
from .arrow import Arrow
from .arrow_button import ArrowButton
from .revealer_window import RevealerWindow
from .stack import Stack
from .stack_switcher import StackSwitcher
from .stack_page import StackPage
from .animated_gif import AnimatedGif
from ignis._deprecation import deprecated_getattribute
from .corner import Corner


@deprecated_getattribute(
    """The "Widget" class is deprecated, please use "from ignis import widgets" instead."""
)
class Widget:
    Window: TypeAlias = Window
    Label: TypeAlias = Label
    Button: TypeAlias = Button
    Box: TypeAlias = Box
    Calendar: TypeAlias = Calendar
    Scale: TypeAlias = Scale
    Icon: TypeAlias = Icon
    CenterBox: TypeAlias = CenterBox
    Revealer: TypeAlias = Revealer
    Scroll: TypeAlias = Scroll
    Entry: TypeAlias = Entry
    Switch: TypeAlias = Switch
    Separator: TypeAlias = Separator
    ToggleButton: TypeAlias = ToggleButton
    RegularWindow: TypeAlias = RegularWindow
    FileChooserButton: TypeAlias = FileChooserButton
    FileFilter: TypeAlias = FileFilter
    Grid: TypeAlias = Grid
    PopoverMenu: TypeAlias = PopoverMenu
    EventBox: TypeAlias = EventBox
    FileDialog: TypeAlias = FileDialog
    HeaderBar: TypeAlias = HeaderBar
    ListBoxRow: TypeAlias = ListBoxRow
    ListBox: TypeAlias = ListBox
    Picture: TypeAlias = Picture
    CheckButton: TypeAlias = CheckButton
    SpinButton: TypeAlias = SpinButton
    DropDown: TypeAlias = DropDown
    Overlay: TypeAlias = Overlay
    Arrow: TypeAlias = Arrow
    ArrowButton: TypeAlias = ArrowButton
    RevealerWindow: TypeAlias = RevealerWindow
    Stack: TypeAlias = Stack
    StackSwitcher: TypeAlias = StackSwitcher
    StackPage = StackPage
<<<<<<< HEAD
    AnimatedGif: TypeAlias = AnimatedGif
=======
    Corner: TypeAlias = Corner
>>>>>>> 7ee293b2


__all__ = [
    "Arrow",
    "ArrowButton",
    "Box",
    "Button",
    "Calendar",
    "CenterBox",
    "CheckButton",
    "Corner",
    "DropDown",
    "Entry",
    "EventBox",
    "FileChooserButton",
    "FileDialog",
    "FileFilter",
    "Grid",
    "HeaderBar",
    "Icon",
    "Label",
    "ListBox",
    "ListBoxRow",
    "Overlay",
    "Picture",
    "PopoverMenu",
    "RegularWindow",
    "Revealer",
    "RevealerWindow",
    "Scale",
    "Scroll",
    "Separator",
    "SpinButton",
    "Stack",
    "StackPage",
    "StackSwitcher",
    "Switch",
    "ToggleButton",
    "Window",
    "AnimatedGif",
]<|MERGE_RESOLUTION|>--- conflicted
+++ resolved
@@ -78,11 +78,8 @@
     Stack: TypeAlias = Stack
     StackSwitcher: TypeAlias = StackSwitcher
     StackPage = StackPage
-<<<<<<< HEAD
     AnimatedGif: TypeAlias = AnimatedGif
-=======
     Corner: TypeAlias = Corner
->>>>>>> 7ee293b2
 
 
 __all__ = [
