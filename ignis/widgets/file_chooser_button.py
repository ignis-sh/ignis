--- conflicted
+++ resolved
@@ -1,10 +1,6 @@
 import os
-<<<<<<< HEAD
+import asyncio
 from gi.repository import Gtk  # type: ignore
-=======
-import asyncio
-from gi.repository import Gtk, GObject  # type: ignore
->>>>>>> e22ae850
 from ignis.base_widget import BaseWidget
 from ignis.widgets.label import Label
 from ignis.widgets.box import Box
