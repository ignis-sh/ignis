--- conflicted
+++ resolved
@@ -37,11 +37,6 @@
     @IgnisProperty
     def image(self) -> "str | GdkPixbuf.Pixbuf | None":
         """
-<<<<<<< HEAD
-=======
-        - read-write
-
->>>>>>> c0711afa
         The icon name, path to the file, or a ``GdkPixbuf.Pixbuf``.
         """
         return self._image
