from gi.repository import Gtk  # type: ignore
from ignis.base_widget import BaseWidget
from ignis.gobject import IgnisProperty


class Separator(Gtk.Separator, BaseWidget):
    """
    Bases: :class:`Gtk.Separator`

    A separator widget.

    Args:
        **kwargs: Properties to set.

    .. code-block:: python

        Widget.Separator(
            vertical=False,
        )
    """

    __gtype_name__ = "IgnisSeparator"
    __gproperties__ = {**BaseWidget.gproperties}

    def __init__(self, **kwargs):
        Gtk.Separator.__init__(self)
        BaseWidget.__init__(self, **kwargs)

    @IgnisProperty
    def vertical(self) -> bool:
        """
<<<<<<< HEAD
=======
        - read-write

>>>>>>> c0711afa
        Whether the separator is vertical.
        """
        return self.get_orientation() == Gtk.Orientation.VERTICAL

    @vertical.setter
    def vertical(self, value: bool) -> None:
        if value:
            self.set_property("orientation", Gtk.Orientation.VERTICAL)
        else:
            self.set_property("orientation", Gtk.Orientation.HORIZONTAL)<|MERGE_RESOLUTION|>--- conflicted
+++ resolved
@@ -29,11 +29,6 @@
     @IgnisProperty
     def vertical(self) -> bool:
         """
-<<<<<<< HEAD
-=======
-        - read-write
-
->>>>>>> c0711afa
         Whether the separator is vertical.
         """
         return self.get_orientation() == Gtk.Orientation.VERTICAL
