from gi.repository import Gtk, Gdk  # type: ignore
from ignis.base_widget import BaseWidget
from collections.abc import Callable
from ignis.gobject import IgnisProperty


class Scale(Gtk.Scale, BaseWidget):
    """
    Bases: :class:`Gtk.Scale`

    A slider widget.

    Overrided properties:
        - value_pos: Position where the current value is displayed. Works only if ``draw_value`` is set to ``True``. Default: ``top``.

    Value position:
        - left
        - right
        - top
        - bottom

    Args:
        **kwargs: Properties to set.

    .. code-block:: python

        Widget.Scale(
            vertical=False,
            min=0,
            max=100,
            step=1,
            value=20,
            on_change=lambda x: print(x.value),
            draw_value=True,
            value_pos='top'
        )
    """

    __gtype_name__ = "IgnisScale"
    __gproperties__ = {**BaseWidget.gproperties}

    def __init__(self, **kwargs):
        Gtk.Scale.__init__(self)
        self.adjustment = Gtk.Adjustment(
            value=0, lower=0, upper=100, step_increment=1, page_increment=0, page_size=0
        )
        self._dragging: bool = False
        self._on_change: Callable | None = None
        self.override_enum("value_pos", Gtk.PositionType)
        BaseWidget.__init__(self, **kwargs)

        self.connect("value-changed", lambda x: self.__invoke_on_change())

        legacy_controller = (
            Gtk.EventControllerLegacy()
        )  # Gtk.GestureClick() don't emit released signal on scale
        self.add_controller(legacy_controller)
        legacy_controller.connect("event", self.__on_button_event)

        key_controller = Gtk.EventControllerKey()
        self.add_controller(key_controller)
        key_controller.connect("key-pressed", self.__on_key_press)
        key_controller.connect("key-released", self.__on_key_release)

        scroll_controller = Gtk.EventControllerScroll.new(
            Gtk.EventControllerScrollFlags.BOTH_AXES
        )
        self.add_controller(scroll_controller)
        scroll_controller.connect("scroll", self.__on_scroll)

    @IgnisProperty
    def value(self) -> float:
        """
<<<<<<< HEAD
=======
        - read-write

>>>>>>> c0711afa
        The current value.
        """
        return super().get_value()

    @value.setter
    def value(self, value: float) -> None:
        if value is None:
            return

        if not self._dragging:
            self.adjustment.set_value(value)

    @IgnisProperty
    def min(self) -> float:
        """
<<<<<<< HEAD
=======
        - read-write

>>>>>>> c0711afa
        Minimum value.
        """
        return self.adjustment.props.lower

    @min.setter
    def min(self, value: float) -> None:
        self.adjustment.props.lower = value

    @IgnisProperty
    def max(self) -> float:
        """
<<<<<<< HEAD
=======
        - read-write

>>>>>>> c0711afa
        Maximum value.
        """
        return self.adjustment.props.upper

    @max.setter
    def max(self, value: float) -> None:
        self.adjustment.props.upper = value

    @IgnisProperty
    def on_change(self) -> Callable:
        """
<<<<<<< HEAD
=======
        - read-write

>>>>>>> c0711afa
        The function to call when the value changes.
        """
        return self._on_change

    @on_change.setter
    def on_change(self, value: Callable) -> None:
        self._on_change = value

    @IgnisProperty
    def step(self) -> float:
        """
<<<<<<< HEAD
=======
        - read-write

>>>>>>> c0711afa
        Step increment.
        """
        return self.adjustment.props.step_increment

    @step.setter
    def step(self, value: float) -> None:
        self.adjustment.props.step_increment = value

    @IgnisProperty
    def vertical(self) -> bool:
        """
<<<<<<< HEAD
=======
        - read-write

>>>>>>> c0711afa
        Whether the scale is vertical.
        """
        return self.get_orientation() == Gtk.Orientation.VERTICAL

    @vertical.setter
    def vertical(self, value: bool) -> None:
        if value:
            self.set_property("orientation", Gtk.Orientation.VERTICAL)
        else:
            self.set_property("orientation", Gtk.Orientation.HORIZONTAL)

    def __invoke_on_change(self):
        if self._dragging and self.on_change:
            self.on_change(self)

    def __on_button_event(self, controller: Gtk.EventControllerLegacy, *args):
        event = controller.get_current_event()
        if not event:
            return

        if event.get_event_type() == Gdk.EventType.BUTTON_PRESS:
            self._dragging = True
        elif event.get_event_type() == Gdk.EventType.BUTTON_RELEASE:
            self._dragging = False

    def __on_key_press(self, *args):
        self._dragging = True

    def __on_key_release(self, *args):
        self._dragging = False

    def __on_scroll(
        self, event_controller: Gtk.EventControllerScroll, dx: float, dy: float
    ):
        self._dragging = True
        if dy > 0:
            super().set_value(self.value - self.step)
        else:
            super().set_value(self.value + self.step)

        self._dragging = False<|MERGE_RESOLUTION|>--- conflicted
+++ resolved
@@ -71,11 +71,6 @@
     @IgnisProperty
     def value(self) -> float:
         """
-<<<<<<< HEAD
-=======
-        - read-write
-
->>>>>>> c0711afa
         The current value.
         """
         return super().get_value()
@@ -91,11 +86,6 @@
     @IgnisProperty
     def min(self) -> float:
         """
-<<<<<<< HEAD
-=======
-        - read-write
-
->>>>>>> c0711afa
         Minimum value.
         """
         return self.adjustment.props.lower
@@ -107,11 +97,6 @@
     @IgnisProperty
     def max(self) -> float:
         """
-<<<<<<< HEAD
-=======
-        - read-write
-
->>>>>>> c0711afa
         Maximum value.
         """
         return self.adjustment.props.upper
@@ -123,11 +108,6 @@
     @IgnisProperty
     def on_change(self) -> Callable:
         """
-<<<<<<< HEAD
-=======
-        - read-write
-
->>>>>>> c0711afa
         The function to call when the value changes.
         """
         return self._on_change
@@ -139,11 +119,6 @@
     @IgnisProperty
     def step(self) -> float:
         """
-<<<<<<< HEAD
-=======
-        - read-write
-
->>>>>>> c0711afa
         Step increment.
         """
         return self.adjustment.props.step_increment
@@ -155,11 +130,6 @@
     @IgnisProperty
     def vertical(self) -> bool:
         """
-<<<<<<< HEAD
-=======
-        - read-write
-
->>>>>>> c0711afa
         Whether the scale is vertical.
         """
         return self.get_orientation() == Gtk.Orientation.VERTICAL
