import os
import glob
from gi.repository import Gtk, Gdk  # type: ignore
from ignis.exceptions import DisplayNotFoundError
from ignis.base_service import BaseService
from ignis.gobject import IgnisProperty


class FetchService(BaseService):
    """
    A service for fetching system information.

    Example usage:

    .. code-block:: python

        from ignis.services.fetch import FetchService

        fetch = FetchService.get_default()

        print(fetch.os_name)
        print(fetch.hostname)
        print(fetch.kernel)
    """

    def __init__(self):
        super().__init__()
        self._os_info = self.__get_os_info()

    def __get_os_info(self) -> dict[str, str]:
        os_info = {}
        with open("/etc/os-release") as f:
            for line in f:
                if "=" in line:
                    key, value = line.strip().split("=", 1)
                    os_info[key] = value.strip('"')

        return os_info

    @IgnisProperty
    def os_name(self) -> str:
        """
        The OS name.
        """
        return self._os_info.get("NAME", "Unknown")

    @IgnisProperty
    def os_id(self) -> str:
        """
        The OS ID.
        """
        return self._os_info.get("ID", "Unknown")

    @IgnisProperty
    def os_build_id(self) -> str:
        """
        The OS build ID.
        """
        return self._os_info.get("BUILD_ID", "Unknown")

    @IgnisProperty
    def os_ansi_color(self) -> str:
        """
        The OS ANSI color.
        """
        return self._os_info.get("ANSI_COLOR", "Unknown")

    @IgnisProperty
    def os_home_url(self) -> str:
        """
        The OS homepage URL.
        """
        return self._os_info.get("HOME_URL", "Unknown")

    @IgnisProperty
    def os_documentation_url(self) -> str:
        """
        The OS documentation URL.
        """
        return self._os_info.get("DOCUMENTATION_URL", "Unknown")

    @IgnisProperty
    def os_support_url(self) -> str:
        """
        The OS support URL.
        """
        return self._os_info.get("SUPPORT_URL", "Unknown")

    @IgnisProperty
    def os_bug_report_url(self) -> str:
        """
        The OS bug report URL.
        """
        return self._os_info.get("BUG_REPORT_URL", "Unknown")

    @IgnisProperty
    def os_privacy_policy_url(self) -> str:
        """
        The OS privacy policy URL.
        """
        return self._os_info.get("PRIVACY_POLICY_URL", "Unknown")

    @IgnisProperty
    def os_logo(self) -> str:
        """
        The OS logo icon name.
        """
        return self._os_info.get("LOGO", "Unknown")

    @IgnisProperty
    def os_logo_dark(self) -> str:
        """
        The OS dark logo icon name.
        """
        return f"{self.os_logo}-dark"

    @IgnisProperty
    def os_logo_text(self) -> str:
        """
        The OS logo with text icon name.
        """
        return f"{self.os_logo}-text"

    @IgnisProperty
    def os_logo_text_dark(self) -> str:
        """
        The OS dark logo with text icon name.
        """
        return f"{self.os_logo}-text-dark"

    @IgnisProperty
    def session_type(self) -> str | None:
        """
        The current session type (wayland/x11).
        """
        return os.environ.get("XDG_SESSION_TYPE")

    @IgnisProperty
    def current_desktop(self) -> str | None:
        """
        The current desktop environment.
        """
        return os.environ.get("XDG_CURRENT_DESKTOP")

    @IgnisProperty
    def hostname(self) -> str:
        """
        The hostname of this machine.
        """
        with open("/etc/hostname") as file:
            data = file.read()
        return data

    @IgnisProperty
    def kernel(self) -> str:
        """
        Kernel version.
        """
        return os.uname().release

    @IgnisProperty
    def uptime(self) -> tuple[int, int, int, int]:
        """
        The current uptime (days, hours, minutes, seconds).

        You can use :class:`~ignis.utils.Utils.Poll` to get the current uptime every minute or second.
        """
        with open("/proc/uptime") as f:
            uptime_seconds = float(f.readline().split()[0])

        uptime_minutes, seconds = divmod(uptime_seconds, 60)
        uptime_hours, minutes = divmod(uptime_minutes, 60)
        days, hours = divmod(uptime_hours, 24)

        return int(days), int(hours), int(minutes), int(seconds)

    @IgnisProperty
    def cpu(self) -> str:
        """
        CPU model.
        """
        cpu_name = "Unknown"
        with open("/proc/cpuinfo") as f:
            for line in f:
                if "model name" in line:
                    cpu_name = line.split(":")[1].strip()
                    break
        return cpu_name

<<<<<<< HEAD
    @IgnisProperty
    def cpu_temp(self) -> float:
        """
        Current CPU temperature.
        """
=======
    # Get CPU temperature from x86_pkg_temp driver used by various Intel CPUs
    # Returns None if not found
    def __get_x86_pkg_temp(self) -> float | None:
>>>>>>> c0711afa
        for thermal_zone in glob.glob("/sys/class/thermal/thermal_zone*"):
            type_path = os.path.join(thermal_zone, "type")
            temp_path = os.path.join(thermal_zone, "temp")
            try:
                with open(type_path) as type_file:
                    zone_type = type_file.read().strip().lower()

                if zone_type == "x86_pkg_temp":
                    with open(temp_path) as temp_file:
                        return int(temp_file.read().strip()) / 1000.0
            except FileNotFoundError:
                continue
        return None

    # Get CPU temperature from k10temp driver used by various AMD CPUs
    # Returns None if not found
    def __get_k10temp(self) -> float | None:
        for hwmon in glob.glob("/sys/class/hwmon/*"):
            name_path = os.path.join(hwmon, "name")
            try:
                with open(name_path) as name_file:
                    name = name_file.read().strip()

                if name == "k10temp":
                    for temp_label_path, temp_input_path in zip(
                        glob.glob(os.path.join(hwmon, "temp*_label")),
                        glob.glob(os.path.join(hwmon, "temp*_input")),
                        strict=True,
                    ):
                        try:
                            with open(temp_label_path) as temp_label_file:
                                temp_label = temp_label_file.read().strip()

                            if temp_label == "Tctl":
                                with open(temp_input_path) as temp_input_file:
                                    return int(temp_input_file.read().strip()) / 1000.0
                        except FileNotFoundError:
                            continue
            except FileNotFoundError:
                continue
        return None

    @IgnisProperty
    def cpu_temp(self) -> float:
        """
        - read-only

        Current CPU temperature.
        """
        return self.__get_x86_pkg_temp() or self.__get_k10temp() or -1.0

    @IgnisProperty
    def mem_info(self) -> dict[str, int]:
        """
        The dictionary with all information about RAM.
        """
        mem_info = {}
        with open("/proc/meminfo") as file:
            for line in file:
                key, value = line.split(":")
                value = value.replace("kB", "")
                value = value.replace(" ", "")
                mem_info[key.strip()] = int(value)
        return mem_info

    @IgnisProperty
    def mem_total(self) -> int:
        """
        Total amount of RAM.
        """
        return self.mem_info.get("MemTotal", None)

    @IgnisProperty
    def mem_available(self) -> int:
        """
        Available amount of RAM.
        """
        return self.mem_info.get("MemAvailable", None)

    @IgnisProperty
    def mem_used(self) -> int:
        """
        Vendor of the motherboard.
        """
        return self.mem_total - self.mem_available

    @IgnisProperty
    def board_vendor(self) -> str:
        """
        Motherboard name.
        """
        with open("/sys/devices/virtual/dmi/id/board_vendor") as file:
            data = file.read()

        return data.strip()

    @IgnisProperty
    def board_name(self) -> str:
        """
        BIOS/UEFI version.
        """
        with open("/sys/devices/virtual/dmi/id/board_name") as file:
            data = file.read()

        return data.strip()

    @IgnisProperty
    def bios_version(self) -> str:
        with open("/sys/devices/virtual/dmi/id/bios_version") as file:
            data = file.read()

        return data.strip()

    @IgnisProperty
    def gtk_theme(self) -> str | None:
        """
        Current GTK theme.
        """
        settings = Gtk.Settings.get_default()
        if not settings:
            return None

        return settings.get_property("gtk-theme-name")

    @IgnisProperty
    def icon_theme(self) -> str | None:
        """
        Current icon theme.
        """
        display = Gdk.Display.get_default()
        if not display:
            raise DisplayNotFoundError()

        return Gtk.IconTheme.get_for_display(display).get_theme_name()<|MERGE_RESOLUTION|>--- conflicted
+++ resolved
@@ -187,17 +187,9 @@
                     break
         return cpu_name
 
-<<<<<<< HEAD
-    @IgnisProperty
-    def cpu_temp(self) -> float:
-        """
-        Current CPU temperature.
-        """
-=======
     # Get CPU temperature from x86_pkg_temp driver used by various Intel CPUs
     # Returns None if not found
     def __get_x86_pkg_temp(self) -> float | None:
->>>>>>> c0711afa
         for thermal_zone in glob.glob("/sys/class/thermal/thermal_zone*"):
             type_path = os.path.join(thermal_zone, "type")
             temp_path = os.path.join(thermal_zone, "temp")
