--- conflicted
+++ resolved
@@ -1,10 +1,6 @@
-<<<<<<< HEAD
 import os
 import subprocess
-from gi.repository import GObject, Gio, GLib  # type: ignore
-=======
-from gi.repository import Gio  # type: ignore
->>>>>>> 9da02e7e
+from gi.repository import Gio  # type: ignore\
 from ignis.gobject import IgnisGObject
 from ignis.gobject import IgnisProperty
 
