import asyncio
from typing import Literal
from collections.abc import Callable
from ignis.utils import Utils
from ignis.dbus import DBusProxy
from gi.repository import GLib, GdkPixbuf, Gtk, Gdk  # type: ignore
from ignis.gobject import IgnisGObject, IgnisProperty, IgnisSignal
from ignis.dbus_menu import DBusMenu
from ignis.exceptions import DisplayNotFoundError
from ignis.connection_manager import ConnectionManager, DBusConnectionManager


class SystemTrayItem(IgnisGObject):
    """
    A system tray item.
    """

    def __init__(self, proxy: DBusProxy):
        super().__init__()

        self._proxy = proxy
        self._conn_mgr = ConnectionManager()
        self._dbus_conn_mgr = DBusConnectionManager()

        self._id: str | None = None
        self._category: str | None = None
        self._title: str | None = None
        self._status: str | None = None
        self._window_id: int = -1
        self._icon: str | GdkPixbuf.Pixbuf | None = None
        self._item_is_menu: bool = False
        self._menu: DBusMenu | None = None
        self._tooltip: str | None = None

        self._conn_mgr.connect(
            self._proxy.gproxy, "notify::g-name-owner", lambda *_: self.__remove()
        )

        for signal_name in [
            "NewIcon",
            "NewAttentionIcon",
            "NewOverlayIcon",
        ]:
            self._dbus_conn_mgr.subscribe(
                self._proxy,
                signal_name,
                lambda *_: asyncio.create_task(self.__sync_icon()),
            )

        for signal_name in [
            "NewTitle",
            "NewToolTip",
            "NewStatus",
        ]:
            self._dbus_conn_mgr.subscribe(
                self._proxy,
                signal_name,
                lambda *args, signal_name=signal_name: asyncio.create_task(
                    self.__sync_property(signal_name.replace("New", "").lower())
                ),
            )

        display = Gdk.Display.get_default()
        if not display:
            raise DisplayNotFoundError()

        self._icon_theme = Gtk.IconTheme.get_for_display(display)
        self._conn_mgr.connect(
            self._icon_theme,
            "changed",
            lambda x: asyncio.create_task(self.__sync_icon()),
        )

    @classmethod
    async def new_async(cls, name: str, object_path: str) -> "SystemTrayItem | None":
        proxy = await DBusProxy.new_async(
            name=name,
            object_path=object_path,
            interface_name="org.kde.StatusNotifierItem",
            info=Utils.load_interface_xml("org.kde.StatusNotifierItem"),
        )

        if not proxy.has_owner:
            return None

        obj = cls(proxy)
        await obj._initial_sync()
        return obj

    async def _initial_sync(self) -> None:
        menu_path: str = await self._proxy.get_dbus_property_async("Menu")

        if menu_path:
            self._menu = await DBusMenu.new_async(
                name=self._proxy.name, object_path=menu_path
            )

        await self.__sync_icon()

        # sync all properties
        await self.__sync_property("id")
        await self.__sync_property("category")
        await self.__sync_property("title")
        await self.__sync_property("status")
        await self.__sync_property("window_id")
        await self.__sync_property("item_is_menu")
        await self.__sync_property("tooltip")

    def __remove(self) -> None:
        self._conn_mgr.disconnect_all()
        self._dbus_conn_mgr.unsubscribe_all()
        self.emit("removed")

    async def __sync_property(self, py_name: str) -> None:
        try:
            value = await self._proxy.get_dbus_property_async(
                Utils.snake_to_pascal(py_name)
            )
        except GLib.Error:
            return

        setattr(self, f"_{py_name}", value)
        self.notify(py_name.replace("_", "-"))

    async def __sync_icon(self) -> None:
        async def add_to_search_path(icon_name: str) -> None:
            search_path = self._icon_theme.get_search_path()
            try:
                icon_theme_path = await self._proxy.get_dbus_property_async("IconName")
            except GLib.Error:
                return
            if (
                not self._icon_theme.has_icon(icon_name)
                and icon_theme_path is not None
                and search_path is not None
                and icon_theme_path not in search_path
            ):
                self._icon_theme.add_search_path(icon_theme_path)

        async def try_set_prop(
            property_name: str,
            callback: Callable | None = None,
            add_search_path: bool = False,
        ) -> bool:
            try:
                value = await self._proxy.get_dbus_property_async(property_name)
            except GLib.Error:
                return False

            if value:
                if add_search_path:
                    await add_to_search_path(value)
                if callback:
                    self._icon = callback(value)
                else:
                    self._icon = value
                self.notify("icon")
                return True
            else:
                return False

        async def try_set_icon_name() -> None:
            is_success = await try_set_prop("IconName", add_search_path=True)
            if not is_success:
                await try_set_attention_icon_name()

        async def try_set_attention_icon_name() -> None:
            is_success = await try_set_prop("AttentionIconName", add_search_path=True)
            if not is_success:
                await try_set_icon_pixmap()

        async def try_set_icon_pixmap() -> None:
            is_success = await try_set_prop("IconPixmap", callback=self.__get_pixbuf)
            if not is_success:
                await try_set_attention_icon_pixmap()

        async def try_set_attention_icon_pixmap() -> None:
            is_success = await try_set_prop(
                "AttentionIconPixmap", callback=self.__get_pixbuf
            )
            if not is_success:
                self._icon = "image-missing"
                self.notify("icon")

        await try_set_icon_name()

<<<<<<< HEAD
    @IgnisSignal
    def ready(self): ...  # user shouldn't connect to this signal

    @IgnisSignal
=======
    @GObject.Signal
>>>>>>> 9da02e7e
    def removed(self):
        """
        Emitted when the item is removed.
        """

    @IgnisProperty
    def id(self) -> str | None:
        """
        The ID of the item.
        """
        return self._id

    @IgnisProperty
    def category(self) -> str | None:
        """
        The category of the item.
        """
        return self._category

    @IgnisProperty
    def title(self) -> str | None:
        """
        The title of the item.
        """
        return self._title

    @IgnisProperty
    def status(self) -> str | None:
        """
        The status of the item.
        """
        return self._status

    @IgnisProperty
    def window_id(self) -> int:
        """
        The window ID.
        """
        return self._window_id

    @IgnisProperty
    def icon(self) -> "str | GdkPixbuf.Pixbuf | None":
        """
        The icon name or a ``GdkPixbuf.Pixbuf``.
        """
        return self._icon

    @IgnisProperty
    def item_is_menu(self) -> bool:
        """
        Whether the item has a menu.
        """
        return self._item_is_menu

    @IgnisProperty
    def menu(self) -> DBusMenu | None:
        """
        A :class:`~ignis.dbus_menu.DBusMenu` or ``None``.

        .. hint::
            To display the menu, add it to a container, and call the ``.popup()`` method on it.

        .. warning::
            If you want to add ``menu`` to several containers (e.g., make two status bars with a system tray),
            you must call the ``copy()`` method to obtain a copy of the menu.
            This is necessary because you can't add a single widget to multiple containers.

            .. code-block:: python

                menu = item.menu.copy()
        """
        return self._menu

    @IgnisProperty
    def tooltip(self) -> str | None:
        """
        A tooltip, the text should be displayed when you hover cursor over the icon.
        """
        return self._title if not self._tooltip else self._tooltip[2]

    def __get_pixbuf(self, pixmap_array) -> GdkPixbuf.Pixbuf:
        pixmap = sorted(pixmap_array, key=lambda x: x[0])[-1]
        array = bytearray(pixmap[2])

        for i in range(0, 4 * pixmap[0] * pixmap[1], 4):
            alpha = array[i]
            array[i] = array[i + 1]
            array[i + 1] = array[i + 2]
            array[i + 2] = array[i + 3]
            array[i + 3] = alpha

        return GdkPixbuf.Pixbuf.new_from_bytes(
            GLib.Bytes.new(array),
            GdkPixbuf.Colorspace.RGB,
            True,
            8,
            pixmap[0],
            pixmap[1],
            pixmap[0] * 4,
        )

    def activate(self, x: int = 0, y: int = 0) -> None:
        """
        Activate the application.
        Usually this causes an application window to appear.

        Args:
            x: x coordinate.
            y: y coordinate.
        """
        self._proxy.Activate("(ii)", x, y)

    async def activate_async(self, x: int = 0, y: int = 0) -> None:
        """
        Asynchronous version of :func:`activate`.

        Args:
            x: x coordinate.
            y: y coordinate.
        """
        await self._proxy.ActivateAsync("(ii)", x, y)

    def secondary_activate(self, x: int = 0, y: int = 0) -> None:
        """
        Activate a secondary and less important action compared to :func:`activate`.

        Args:
            x: x coordinate.
            y: y coordinate.
        """
        self._proxy.SecondaryActivate("(ii)", x, y)

    async def secondary_activate_async(self, x: int = 0, y: int = 0) -> None:
        """
        Asynchronous version of :func:`secondary_activate`.

        Args:
            x: x coordinate.
            y: y coordinate.
        """
        await self._proxy.SecondaryActivateAsync("(ii)", x, y)

    def context_menu(self, x: int = 0, y: int = 0) -> None:
        """
        Ask the item to show a context menu.

        Args:
            x: x coordinate.
            y: y coordinate.
        """
        self._proxy.ContextMenu("(ii)", x, y)

    async def context_menu_async(self, x: int = 0, y: int = 0) -> None:
        """
        Asynchronous version of :func:`context_menu`.

        Args:
            x: x coordinate.
            y: y coordinate.
        """
        await self._proxy.ContextMenuAsync("(ii)", x, y)

    def scroll(
        self,
        delta: int = 0,
        orientation: Literal["horizontal", "vertical"] = "horizontal",
    ) -> None:
        """
        Ask for a scroll action.

        Args:
            delta: The amount of scroll.
            orientation: The type of the orientation: horizontal or vertical.
        """
        self._proxy.Scroll("(is)", delta, orientation)

    async def scroll_async(
        self,
        delta: int = 0,
        orientation: Literal["horizontal", "vertical"] = "horizontal",
    ) -> None:
        """
        Asynchronous version of :func:`scroll`.

        Args:
            delta: The amount of scroll.
            orientation: The type of the orientation: horizontal or vertical.
        """
        await self._proxy.ScrollAsync("(is)", delta, orientation)<|MERGE_RESOLUTION|>--- conflicted
+++ resolved
@@ -184,14 +184,7 @@
 
         await try_set_icon_name()
 
-<<<<<<< HEAD
     @IgnisSignal
-    def ready(self): ...  # user shouldn't connect to this signal
-
-    @IgnisSignal
-=======
-    @GObject.Signal
->>>>>>> 9da02e7e
     def removed(self):
         """
         Emitted when the item is removed.
