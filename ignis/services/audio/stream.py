--- conflicted
+++ resolved
@@ -1,10 +1,6 @@
 from gi.repository import GObject  # type: ignore
-<<<<<<< HEAD
 from ignis.gobject import IgnisGObject, IgnisProperty
-=======
-from ignis.gobject import IgnisGObject
 from ignis.connection_manager import ConnectionManager
->>>>>>> 2fb7a262
 from typing import Literal
 from ._imports import Gvc
 from .constants import SPEAKER_ICON_TEMPLATE, MICROPHONE_ICON_TEMPLATE
