--- conflicted
+++ resolved
@@ -77,10 +77,7 @@
         """
         return self._active_workspaces
 
-<<<<<<< HEAD
-    @IgnisProperty
-=======
-    @GObject.Property
+    @IgnisProperty
     def windows(self) -> list[dict[str, Any]]:
         """
         - read-only
@@ -89,8 +86,7 @@
         """
         return self._windows
 
-    @GObject.Property
->>>>>>> 9a817205
+    @IgnisProperty
     def kb_layout(self) -> str:
         """
         - read-only
