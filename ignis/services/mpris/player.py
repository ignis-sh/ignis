import os
import asyncio
from ignis.dbus import DBusProxy
from gi.repository import GObject, GLib  # type: ignore
from ignis.gobject import IgnisGObject, IgnisProperty
from ignis.utils import Utils
from ignis.connection_manager import ConnectionManager
from collections.abc import Callable
from .constants import ART_URL_CACHE_DIR
from .util import uri_to_unix_path


class MprisPlayer(IgnisGObject):
    """
    A media player object.
    """

    def __init__(self, name: str):
        super().__init__()

        self._conn_mgr = ConnectionManager()

        self._can_control: bool = False
        self._can_go_next: bool = False
        self._can_go_previous: bool = False
        self._can_pause: bool = False
        self._can_play: bool = False
        self._can_seek: bool = False
        self._loop_status: str | None = None
        self._metadata: dict = {}
        self._playback_status: str | None = None
        self._position: int = -1
        self._shuffle: bool = False
        self._volume: int = -1
        self._identity: str | None = None
        self._desktop_entry: str | None = None

        # depend on metadata
        self._track_id: str | None = None
        self._length: int = -1
        self._art_url: str | None = None
        self._album: str | None = None
        self._artist: str | None = None
        self._title: str | None = None
        self._url: str | None = None

        self._previous_art_url: str | None = None

        os.makedirs(ART_URL_CACHE_DIR, exist_ok=True)

        asyncio.create_task(self.__init_proxy(name))

    async def __init_proxy(self, name: str) -> None:
        self.__mpris_proxy = await DBusProxy.new_async(
            name=name,
            object_path="/org/mpris/MediaPlayer2",
            interface_name="org.mpris.MediaPlayer2",
            info=Utils.load_interface_xml("org.mpris.MediaPlayer2"),
        )

        self.__player_proxy = await DBusProxy.new_async(
            name=self.__mpris_proxy.name,
            object_path=self.__mpris_proxy.object_path,
            interface_name="org.mpris.MediaPlayer2.Player",
            info=Utils.load_interface_xml("org.mpris.MediaPlayer2.Player"),
        )

        self.__mpris_proxy.watch_name(on_name_vanished=lambda *_: self.__close())

        self._sync_pos_task = asyncio.create_task(self.__sync_position())
        await self.__sync_all()
        await self.__sync_metadata()
        await self.__update_position()

        self._conn_mgr.connect(
            self.__player_proxy.gproxy,
            "g-properties-changed",
            lambda *_: asyncio.create_task(self.__sync_all()),
        )
        self._conn_mgr.connect(
            self,
            "notify::metadata",
            lambda *_: asyncio.create_task(self.__sync_metadata()),
        )

        self.emit("ready")

    def __close(self) -> None:
        self.__mpris_proxy.unwatch_name()
        self._conn_mgr.disconnect_all()
        self._sync_pos_task.cancel()
        self.emit("closed")

    async def __sync_property(self, proxy: DBusProxy, py_name: str) -> None:
        try:
            value = await proxy.get_dbus_property_async(Utils.snake_to_pascal(py_name))
        except GLib.Error:
            return

        if value == getattr(self, f"_{py_name}"):
            return

        setattr(self, f"_{py_name}", value)
        self.notify(py_name.replace("_", "-"))

    async def __sync_all(self) -> None:
        for prop_name in (
            "can_control",
            "can_go_next",
            "can_go_previous",
            "can_pause",
            "can_play",
            "can_seek",
            "loop_status",
            "metadata",
            "playback_status",
            "shuffle",
            "volume",
        ):
            await self.__sync_property(self.__player_proxy, prop_name)

        for prop_name in (
            "identity",
            "desktop_entry",
        ):
            await self.__sync_property(self.__mpris_proxy, prop_name)

    def __sync_metadata_property(
        self, key: str, py_name: str, custom_func: Callable | None = None
    ) -> None:
        prop = self.metadata.get(key, None)
        private_name = f"_{py_name}"
        if prop != getattr(self, private_name):
            if custom_func:
                setattr(self, private_name, custom_func(prop))
            else:
                setattr(self, private_name, prop)
            self.notify(py_name.replace("_", "-"))

    async def __sync_metadata(self) -> None:
        # sync all properties that depend on metadata
        self.__sync_metadata_property("mpris:trackid", "track_id")
        self.__sync_metadata_property(
            "mpris:length",
            "length",
            lambda length: length // 1_000_000 if length else -1,
        )
        self.__sync_metadata_property("xesam:album", "album")
        self.__sync_metadata_property(
            "xesam:artist",
            "artist",
            lambda artist: "".join(artist) if isinstance(artist, list) else artist,
        )
        self.__sync_metadata_property("xesam:title", "title")
        self.__sync_metadata_property("xesam:url", "url")
        await self.__cache_art_url()

    async def __cache_art_url(self) -> None:
        art_url = self.metadata.get("mpris:artUrl", None)
        result = None

        if art_url == self._previous_art_url:
            return

        self._previous_art_url = art_url

        if art_url:
            result = await self.__load_art_url(art_url)

        self._art_url = result
        self.notify("art_url")

    async def __load_art_url(self, art_url: str) -> str:
        path = ART_URL_CACHE_DIR + "/" + uri_to_unix_path(art_url)
        if os.path.exists(path):
            return path

        contents = await Utils.read_file_async(uri=art_url, decode=False)
        await Utils.write_file_async(path=path, contents=contents)  # type: ignore
        return path

    async def __update_position(self) -> None:
        try:
            position = await self.__player_proxy.get_dbus_property_async("Position")
        except GLib.Error:
            return
        if position:
            self._position = position // 1_000_000
            self.notify("position")

    async def __sync_position(self) -> None:
        while True:
            await self.__update_position()
            await asyncio.sleep(1)

    @GObject.Signal
    def ready(self): ...  # user shouldn't connect to this signal

    @GObject.Signal
    def closed(self):
        """
        - Signal

        Emitted when a player has been closed or removed.
        """

    @IgnisProperty
    def can_control(self) -> bool:
        """
        - read-only

        Whether the player can be controlled.
        """
        return self._can_control

    @IgnisProperty
    def can_go_next(self) -> bool:
        """
        - read-only

        Whether the player can go to the next track.
        """
        return self._can_go_next

    @IgnisProperty
    def can_go_previous(self) -> bool:
        """
        - read-only

        Whether the player can go to the previous track.
        """
        return self._can_go_previous

    @IgnisProperty
    def can_pause(self) -> bool:
        """
        - read-only

        Whether the player can pause.
        """
        return self._can_pause

    @IgnisProperty
    def can_play(self) -> bool:
        """
        - read-only

        Whether the player can play.
        """
        return self._can_play

    @IgnisProperty
    def can_seek(self) -> bool:
        """
        - read-only

        Whether the player can seek (change position on track in seconds).
        """
        return self._can_seek

<<<<<<< HEAD
    @IgnisProperty
    def loop_status(self) -> str:
=======
    @GObject.Property
    def loop_status(self) -> str | None:
>>>>>>> 2fb7a262
        """
        - read-only

        The current loop status.
        """
        return self._loop_status

    @IgnisProperty
    def metadata(self) -> dict:
        """
        - read-only

        A dictionary containing metadata.
        """
        return self._metadata

    @IgnisProperty
    def track_id(self) -> str | None:
        """
        - read-only

        The ID of the current track.
        """
        return self._track_id

    @IgnisProperty
    def length(self) -> int:
        """
        - read-only

        The length of the current track,
        ``-1`` if not supported by the player.
        """
        return self._length

    @IgnisProperty
    def art_url(self) -> str | None:
        """
        - read-only

        The path to the cached art image of the track.
        """
        return self._art_url

    @IgnisProperty
    def album(self) -> str | None:
        """
        - read-only

        The current album name.
        """
        return self._album

    @IgnisProperty
    def artist(self) -> str | None:
        """
        - read-only

        The current artist name.
        """
        return self._artist

    @IgnisProperty
    def title(self) -> str | None:
        """
        - read-only

        The current title of the track.
        """
        return self._title

    @IgnisProperty
    def url(self) -> str | None:
        """
        - read-only

        The URL address of the track.
        """
        return self._url

<<<<<<< HEAD
    @IgnisProperty
    def playback_status(self) -> str:
=======
    @GObject.Property
    def playback_status(self) -> str | None:
>>>>>>> 2fb7a262
        """
        - read-only

        The current playback status. Can be "Playing" or "Paused".
        """
        return self._playback_status

    @IgnisProperty
    def position(self) -> int:
        """
        - read-write

        The current position in the track in seconds.
        """
        return self._position

    @position.setter
    def position(self, value: int) -> None:
        self.__player_proxy.SetPosition(
            "(ox)", self.track_id, value * 1_000_000, result_handler=lambda *args: None
        )

    @IgnisProperty
    def shuffle(self) -> bool:
        """
        - read-only

        The shuffle status.
        """
        return self._shuffle

    @IgnisProperty
    def volume(self) -> float:
        """
        - read-only

        The volume of the player.
        """
        return self._volume

<<<<<<< HEAD
    @IgnisProperty
    def identity(self) -> str:
=======
    @GObject.Property
    def identity(self) -> str | None:
>>>>>>> 2fb7a262
        """
        - read-only

        The name of the player (e.g. "Spotify", "firefox").
        """
        return self._identity

<<<<<<< HEAD
    @IgnisProperty
    def desktop_entry(self) -> str:
=======
    @GObject.Property
    def desktop_entry(self) -> str | None:
>>>>>>> 2fb7a262
        """
        - read-only

        The .desktop file of the player.
        """
        return self._desktop_entry

    def next(self) -> None:
        """
        Go to the next track.
        """
        self.__player_proxy.Next(result_handler=lambda *args: None)

    def previous(self) -> None:
        """
        Go to the previous track.
        """
        self.__player_proxy.Previous(result_handler=lambda *args: None)

    def pause(self) -> None:
        """
        Pause playback.
        """
        self.__player_proxy.Pause(result_handler=lambda *args: None)

    def play(self) -> None:
        """
        Start playback.
        """
        self.__player_proxy.Play(result_handler=lambda *args: None)

    def play_pause(self) -> None:
        """
        Toggle between playing and pausing.
        """
        self.__player_proxy.PlayPause(result_handler=lambda *args: None)

    def stop(self) -> None:
        """
        Stop playback and remove the MPRIS interface if supported by the player.
        """
        self.__player_proxy.Stop(result_handler=lambda *args: None)

    def seek(self, offset: int) -> None:
        """
        Seek to a specific position in the track.
        Positive values move forward, and negative values move backward.
        The offset is in milliseconds.
        """
        self.__player_proxy.Seek(
            "(x)", offset * 1_000_100, result_handler=lambda *args: None
        )<|MERGE_RESOLUTION|>--- conflicted
+++ resolved
@@ -258,13 +258,8 @@
         """
         return self._can_seek
 
-<<<<<<< HEAD
-    @IgnisProperty
-    def loop_status(self) -> str:
-=======
-    @GObject.Property
+    @IgnisProperty
     def loop_status(self) -> str | None:
->>>>>>> 2fb7a262
         """
         - read-only
 
@@ -345,13 +340,8 @@
         """
         return self._url
 
-<<<<<<< HEAD
-    @IgnisProperty
-    def playback_status(self) -> str:
-=======
-    @GObject.Property
+    @IgnisProperty
     def playback_status(self) -> str | None:
->>>>>>> 2fb7a262
         """
         - read-only
 
@@ -392,13 +382,8 @@
         """
         return self._volume
 
-<<<<<<< HEAD
-    @IgnisProperty
-    def identity(self) -> str:
-=======
-    @GObject.Property
+    @IgnisProperty
     def identity(self) -> str | None:
->>>>>>> 2fb7a262
         """
         - read-only
 
@@ -406,13 +391,8 @@
         """
         return self._identity
 
-<<<<<<< HEAD
-    @IgnisProperty
-    def desktop_entry(self) -> str:
-=======
-    @GObject.Property
+    @IgnisProperty
     def desktop_entry(self) -> str | None:
->>>>>>> 2fb7a262
         """
         - read-only
 
