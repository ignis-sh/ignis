<<<<<<< HEAD
from ignis.gobject import IgnisProperty, IgnisSignal
from ._object import HyprlandObject
=======
from gi.repository import GObject  # type: ignore
from ignis.gobject import IgnisProperty, DataGObject
>>>>>>> 9da02e7e

MATCH_DICT = {
    "monitorID": "monitor_id",
    "hasfullscreen": "has_fullscreen",
    "lastwindow": "last_window",
    "lastwindowtitle": "last_window_title",
}


class HyprlandWorkspace(DataGObject):
    """
    A workspace.
    """

    def __init__(self, service):
        super().__init__(match_dict=MATCH_DICT)
        self._service = service
        self._id: int = -1
        self._name: str = ""
        self._monitor: str = ""
        self._monitor_id: int = -1
        self._windows: int = -1
        self._has_fullscreen: bool = False
        self._last_window: str = ""
        self._last_window_title: str = ""

    @IgnisSignal
    def destroyed(self):
        """
        Emitted when the workspace has been destroyed.
        """

    @IgnisProperty
    def id(self) -> int:
        """
        The ID of the workspace.
        """
        return self._id

    @IgnisProperty
    def name(self) -> str:
        """
        The name of the workspace.
        """
        return self._name

    @IgnisProperty
    def monitor(self) -> str:
        """
        The monitor on which the workspace is placed.
        """
        return self._monitor

    @IgnisProperty
    def monitor_id(self) -> int:
        """
        The ID of the monitor on which the workspace is placed.
        """
        return self._monitor_id

    @IgnisProperty
    def windows(self) -> int:
        """
        The amount of windows on the workspace.
        """
        return self._windows

    @IgnisProperty
    def has_fullscreen(self) -> bool:
        """
        Whether the workspace has a fullscreen window.
        """
        return self._has_fullscreen

    @IgnisProperty
    def last_window(self) -> str:
        """
        The latest window.
        """
        return self._last_window

    @IgnisProperty
    def last_window_title(self) -> str:
        """
        The latest window title.
        """
        return self._last_window_title

    def switch_to(self) -> None:
        """
        Switch to this workspace.
        """
        self._service.send_command(f"dispatch workspace {self.id}")<|MERGE_RESOLUTION|>--- conflicted
+++ resolved
@@ -1,10 +1,4 @@
-<<<<<<< HEAD
-from ignis.gobject import IgnisProperty, IgnisSignal
-from ._object import HyprlandObject
-=======
-from gi.repository import GObject  # type: ignore
-from ignis.gobject import IgnisProperty, DataGObject
->>>>>>> 9da02e7e
+from ignis.gobject import IgnisProperty, IgnisSignal, DataGObject
 
 MATCH_DICT = {
     "monitorID": "monitor_id",
