--- conflicted
+++ resolved
@@ -228,8 +228,9 @@
                     get_full_w_addr(value_list[0]), value_list[1]
                 )
             case "pin":
-<<<<<<< HEAD
-                self.__change_window_pin_state(value_list[0], int(value_list[1]))
+                self.__change_window_pin_state(
+                    get_full_w_addr(value_list[0]), int(value_list[1])
+                )
             case "monitoradded":
                 self.__add_monitor(value_list[0])
             case "monitorremoved":
@@ -239,10 +240,6 @@
             case "activespecialv2":
                 self.__change_special_ws_on_monitor(
                     int(value_list[0]), value_list[1], value_list[2]
-=======
-                self.__change_window_pin_state(
-                    get_full_w_addr(value_list[0]), int(value_list[1])
->>>>>>> d3e33ac1
                 )
 
     def __get_self_dict(self, obj_desc: _HyprlandObjDesc) -> dict:
