import json
from gi.repository import GObject  # type: ignore
from ignis.gobject import IgnisGObject, Binding, IgnisProperty
from ignis.utils import Utils
from typing import Any
from collections.abc import Callable
from collections.abc import Generator
from ignis import is_sphinx_build


class Option(IgnisGObject):
    """
    :meta private:

    The class for simulating a GObject that represents an option and its value,
    need for OptionsGroup.bind()
    """

    def __init__(self, manager: "OptionsGroup", name: str):
        super().__init__()
        self._manager = manager
        self._name = name

        self._manager.connect("changed", self.__check)

    def __check(self, manager, name: str) -> None:
        if name == self._name:
            self.notify("value")

    @IgnisProperty
    def value(self):
        return getattr(self._manager, self._name)


class OptionsGroup(IgnisGObject):
    """
    An options group.
    """

    def __init__(self):
        super().__init__()
        self._modified_options: dict[str, Any] = {}

        for subgroup_name, subgroup in self.__yield_subgroups():
            subgroup.connect(
                "changed",
                lambda x, option_name, subgroup_name=subgroup_name: self.emit(
                    "subgroup-changed", subgroup_name, option_name
                ),
            )
            subgroup.connect("autosave", lambda *_: self.emit("autosave"))

    @GObject.Signal
    def changed(self, option_name: str):
        """
        - Signal

        Emitted when an option of this group has changed

        Args:
            option_name: The name of the option.
        """

    @GObject.Signal
    def subgroup_changed(self, subgroup_name: str, option_name: str):
        """
        - Signal

        Emitted when an option of a subgroup has changed

        Args:
            subgroup_name: The name of the subgroup.
            option_name: The name of the option.
        """

    @GObject.Signal
    def autosave(self):
        """
        - Signal

        Emitted when changes to this group or its child subgroups are going to be saved to the file.
        """

    def bind(self, property_name: str, transform: Callable | None = None) -> Binding:
        """
        :meta private:

        Creates a fake GObject that represents an option
        and makes Binding for it
        """
        opt_obj = Option(self, property_name.replace("-", "_"))
        return opt_obj.bind("value", transform)

    def connect_option(self, option_name: str, callback: Callable, *args) -> None:
        """
        Connect an option change event to the specified `callback`.

        This method serves as a replacement for the ``notify`` signal, as options are simple Python properties, not GObject properties.

        Args:
            option_name: The name of the option to connect.
            callback: The function to invoke when the value of the option changes.

        Any ``*args`` will be passed to the ``callback``.
        """
        option_name = option_name.replace("-", "_")
        self.connect(
            "changed", lambda x, name: callback(*args) if option_name == name else None
        )

    def to_dict(self) -> dict[str, Any]:
        """
        Returns a dictionary representation of all options and subgroups.
        """
        data = self._modified_options.copy()
        for name, manager in self.__yield_subgroups():
            data[name] = manager.to_dict()

        return data

<<<<<<< HEAD
    def apply_from_dict(self, data: dict[str, Any], emit: bool = True) -> None:
=======
    def apply_from_dict(
        self, data: dict[str, Any], emit: bool = True, autosave: bool = True
    ) -> None:
>>>>>>> b6d2715a
        """
        Apply values to options from a dictionary.

        Args:
            data: A dictionary containing the values to apply.
            emit: Whether to emit the :attr:`changed `and :attr:`subgroup_changed` signals for options in `data` that differ from those on `self`.
<<<<<<< HEAD
=======
            autosave: Whether to automatically save changes to the file.
>>>>>>> b6d2715a
        """
        for key, value in data.items():
            if not hasattr(self, key):
                continue
<<<<<<< HEAD
            attr = getattr(self, key)
            if isinstance(attr, OptionsGroup):
                attr.apply_from_dict(data[key], emit)
            else:
                if attr != value:
                    self.__setattr__(key, value, emit)
=======

            attr = getattr(self, key)

            if isinstance(attr, OptionsGroup):
                attr.apply_from_dict(value, emit, autosave)
            else:
                if attr != value:
                    self.__setattr__(key, value, emit, autosave)
>>>>>>> b6d2715a

    def __yield_subgroups(
        self,
    ) -> Generator[tuple[str, "OptionsGroup"], None, None]:
        for key, value in type(self).__dict__.items():
            if key.startswith("__"):
                continue
            if isinstance(value, OptionsGroup):
                yield key, value

    def __setattr__(
        self, name: str, value: Any, emit: bool = True, autosave: bool = True
    ) -> None:
        if not name.startswith("_"):
            self._modified_options[name] = value
            if emit:
                self.emit("changed", name)
            if autosave:
                self.emit("autosave")

        return super().__setattr__(name, value)

    def __getattribute__(self, name: str) -> Any:
        if name.startswith("set_"):
            property_name = name.replace("set_", "")
            if hasattr(self, property_name):
                return lambda value: setattr(self, property_name, value)
        elif name.startswith("get_"):
            property_name = name.replace("get_", "")
            if hasattr(self, property_name):
                return lambda: getattr(self, property_name)

        return super().__getattribute__(name)


class OptionsManager(OptionsGroup):
    """
    Bases: :class:`OptionsGroup`.

    This is the top-level class in the option structure.
    It provides support for loading and saving options to a file.
    Has support for hot-reloading when the file is modified externally.

    Args:
        file: The path to the file used for saving and loading options. Cannot be changed after initialization.
        hot_reload: Whether to enable hot-reloading.

    The standard option structure must follow this format:

    .. code-block:: python

        from ignis.options_manager import OptionsManager, OptionsGroup

        class SomeOptions(OptionsManager):
            def __init__(self):
                super().__init__(file="PATH/TO/FILE")

            class Subgroup1(OptionsGroup):
                option1: bool = False
                option2: int = 5000

            class SomeSubgroup(OptionsGroup):
                example_option: str | None = get_something...()
                test: str = "%Y-%m-%d_%H-%M-%S.mp4"


            subgroup1 = Subgroup1()
            some_subgroup = SomeSubgroup()

        some_options = SomeOptions()

    """

    def __init__(self, file: str | None = None, hot_reload: bool = True):
        super().__init__()
        self._file = file

        if not is_sphinx_build and self._file is not None:
            self.connect("autosave", self.__autosave)

            self.load_from_file(self._file, emit=False)
<<<<<<< HEAD

            if hot_reload:
                Utils.FileMonitor(path=self._file, callback=self.__hot_reload)

    def __hot_reload(self, x, path: str, event_type: str) -> None:
        if not self._file:
            return

        if event_type != "changes_done_hint":
            return

        with open(self._file) as fp:
            data = json.load(fp)

        self.apply_from_dict(data)
=======
>>>>>>> b6d2715a

    def __autosave(self, *args) -> None:
        self.save_to_file(self._file)  # type: ignore

    def save_to_file(self, file: str) -> None:
        """
        Manually save options to the specified file.

        Args:
            file: The path to the file where options will be saved.
        """
        with open(file, "w") as fp:
            json.dump(self.to_dict(), fp, indent=4)

    def load_from_file(self, file: str, emit: bool = True) -> None:
        """
        Manually load options from the specified file.

        Args:
            file: The path to the file from which options will be loaded.
            emit: Whether to emit the :attr:`changed `and :attr:`subgroup_changed` signals for options in `file` that differ from those on `self`.
        """
        with open(file) as fp:
            data = json.load(fp)
<<<<<<< HEAD
            self.apply_from_dict(data, emit=emit)
=======
            self.apply_from_dict(data=data, emit=emit, autosave=False)
>>>>>>> b6d2715a
<|MERGE_RESOLUTION|>--- conflicted
+++ resolved
@@ -118,35 +118,20 @@
 
         return data
 
-<<<<<<< HEAD
-    def apply_from_dict(self, data: dict[str, Any], emit: bool = True) -> None:
-=======
     def apply_from_dict(
         self, data: dict[str, Any], emit: bool = True, autosave: bool = True
     ) -> None:
->>>>>>> b6d2715a
         """
         Apply values to options from a dictionary.
 
         Args:
             data: A dictionary containing the values to apply.
             emit: Whether to emit the :attr:`changed `and :attr:`subgroup_changed` signals for options in `data` that differ from those on `self`.
-<<<<<<< HEAD
-=======
             autosave: Whether to automatically save changes to the file.
->>>>>>> b6d2715a
         """
         for key, value in data.items():
             if not hasattr(self, key):
                 continue
-<<<<<<< HEAD
-            attr = getattr(self, key)
-            if isinstance(attr, OptionsGroup):
-                attr.apply_from_dict(data[key], emit)
-            else:
-                if attr != value:
-                    self.__setattr__(key, value, emit)
-=======
 
             attr = getattr(self, key)
 
@@ -155,7 +140,6 @@
             else:
                 if attr != value:
                     self.__setattr__(key, value, emit, autosave)
->>>>>>> b6d2715a
 
     def __yield_subgroups(
         self,
@@ -237,7 +221,6 @@
             self.connect("autosave", self.__autosave)
 
             self.load_from_file(self._file, emit=False)
-<<<<<<< HEAD
 
             if hot_reload:
                 Utils.FileMonitor(path=self._file, callback=self.__hot_reload)
@@ -253,8 +236,6 @@
             data = json.load(fp)
 
         self.apply_from_dict(data)
-=======
->>>>>>> b6d2715a
 
     def __autosave(self, *args) -> None:
         self.save_to_file(self._file)  # type: ignore
@@ -279,8 +260,4 @@
         """
         with open(file) as fp:
             data = json.load(fp)
-<<<<<<< HEAD
-            self.apply_from_dict(data, emit=emit)
-=======
-            self.apply_from_dict(data=data, emit=emit, autosave=False)
->>>>>>> b6d2715a
+            self.apply_from_dict(data=data, emit=emit, autosave=False)