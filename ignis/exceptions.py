--- conflicted
+++ resolved
@@ -16,11 +16,6 @@
     @property
     def window_name(self) -> str:
         """
-<<<<<<< HEAD
-=======
-        - read-only
-
->>>>>>> c0711afa
         The name of the window.
         """
         return self._window_name
@@ -41,36 +36,11 @@
     @property
     def window_name(self) -> str:
         """
-<<<<<<< HEAD
-=======
-        - read-only
-
->>>>>>> c0711afa
         The name of the window.
         """
         return self._window_name
 
 
-<<<<<<< HEAD
-class ServiceNotFoundError(Exception):
-    """
-    Raised when a service with the given name is not found.
-    """
-
-    def __init__(self, service_name: str, *args: object) -> None:
-        self._service_name = service_name
-        super().__init__(f'No such service "{service_name}"', *args)
-
-    @property
-    def service_name(self) -> str:
-        """
-        The name of the service.
-        """
-        return self._service_name
-
-
-=======
->>>>>>> c0711afa
 class GvcNotFoundError(Exception):
     """
     Raised when Gvc is not found.
@@ -119,77 +89,6 @@
         )
 
 
-<<<<<<< HEAD
-class OptionNotFoundError(Exception):
-    """
-    Raised when an option is not found.
-    """
-
-    def __init__(self, option_name: str, *args) -> None:
-        self._option_name = option_name
-        super().__init__(f'No such option: "{option_name}"', *args)
-
-    @property
-    def option_name(self) -> str:
-        """
-        The name of the option.
-        """
-        return self._option_name
-
-
-class OptionExistsError(Exception):
-    """
-    Raised when an option already exists.
-    """
-
-    def __init__(self, option_name: str, *args) -> None:
-        self._option_name = option_name
-        super().__init__(f'Option already exists: "{option_name}"', *args)
-
-    @property
-    def option_name(self) -> str:
-        """
-        The name of the option.
-        """
-        return self._option_name
-
-
-class OptionsGroupNotFoundError(Exception):
-    """
-    Raised when an options group is not found.
-    """
-
-    def __init__(self, options_group: str, *args) -> None:
-        self._options_group = options_group
-        super().__init__(f'No such options group: "{options_group}"', *args)
-
-    @property
-    def options_group(self) -> str:
-        """
-        The name of the options group.
-        """
-        return self._options_group
-
-
-class OptionsGroupExistsError(Exception):
-    """
-    Raised when an options group exists.
-    """
-
-    def __init__(self, options_group: str, *args) -> None:
-        self._options_group = options_group
-        super().__init__(f'Options groups already exists: "{options_group}"', *args)
-
-    @property
-    def options_group(self) -> str:
-        """
-        The name of the options group.
-        """
-        return self._options_group
-
-
-=======
->>>>>>> c0711afa
 class GstNotFoundError(Exception):
     """
     Raised when GStreamer is not found.
@@ -221,11 +120,6 @@
     @property
     def plugin_name(self) -> str:
         """
-<<<<<<< HEAD
-=======
-        - read-only
-
->>>>>>> c0711afa
         The name of the plugin.
         """
         return self._plugin_name
@@ -233,11 +127,6 @@
     @property
     def plugin_package(self) -> str:
         """
-<<<<<<< HEAD
-=======
-        - read-only
-
->>>>>>> c0711afa
         The package name of the plugin.
         """
         return self._plugin_package
@@ -258,11 +147,6 @@
     @property
     def stderr(self) -> str:
         """
-<<<<<<< HEAD
-=======
-        - read-only
-
->>>>>>> c0711afa
         The stderr output from the Sass compiler.
         """
         return self._stderr
@@ -295,11 +179,6 @@
     @property
     def monitor_id(self) -> int:
         """
-<<<<<<< HEAD
-=======
-        - read-only
-
->>>>>>> c0711afa
         The ID of the monitor.
         """
         return self._monitor_id
@@ -343,11 +222,6 @@
     @property
     def method_name(self) -> str:
         """
-<<<<<<< HEAD
-=======
-        - read-only
-
->>>>>>> c0711afa
         The name of the D-Bus method.
         """
         return self._method_name
@@ -370,11 +244,6 @@
     @property
     def property_name(self) -> str:
         """
-<<<<<<< HEAD
-=======
-        - read-only
-
->>>>>>> c0711afa
         The name of the D-Bus property.
         """
         return self._property_name
@@ -406,11 +275,6 @@
     @property
     def style_path(self) -> str:
         """
-<<<<<<< HEAD
-=======
-        - read-only
-
->>>>>>> c0711afa
         Path to the .css/.scss/.sass file.
         """
         return self._style_path
@@ -431,11 +295,6 @@
     @property
     def style_path(self) -> str:
         """
-<<<<<<< HEAD
-=======
-        - read-only
-
->>>>>>> c0711afa
         Path to the .css/.scss/.sass file.
         """
         return self._style_path
@@ -471,11 +330,6 @@
     @property
     def section(self) -> Gtk.CssSection:
         """
-<<<<<<< HEAD
-=======
-        - read-only
-
->>>>>>> c0711afa
         The section the error happened in.
         """
         return self._section
@@ -483,11 +337,6 @@
     @property
     def gerror(self) -> GLib.Error:
         """
-<<<<<<< HEAD
-=======
-        - read-only
-
->>>>>>> c0711afa
         The parsing error.
         """
         return self._gerror
@@ -510,11 +359,6 @@
     @property
     def name(self) -> str:
         """
-<<<<<<< HEAD
-=======
-        - read-only
-
->>>>>>> c0711afa
         The name of the currenly running notification daemon.
         """
         return self._name
@@ -535,11 +379,6 @@
     @property
     def name(self) -> str:
         """
-<<<<<<< HEAD
-=======
-        - read-only
-
->>>>>>> c0711afa
         The name of the currenly running system tray.
         """
         return self._name
