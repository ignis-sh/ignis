import asyncio
from gi.repository import Gio, GLib  # type: ignore
from typing import Any, overload
from collections.abc import Callable
from ignis.utils import Utils
from ignis.gobject import IgnisGObject, IgnisProperty
from ignis.exceptions import DBusMethodNotFoundError, DBusPropertyNotFoundError
from typing import Literal

BUS_TYPE = {"session": Gio.BusType.SESSION, "system": Gio.BusType.SYSTEM}


class DBusService(IgnisGObject):
    """
    A class that helps create a D-Bus service.

    Args:
        name: The well-known name to own.
        object_path: An object path.
        info: An instance of :class:`Gio.DBusInterfaceInfo`. You can get it from XML using :func:`~ignis.utils.Utils.load_interface_xml`.
        on_name_acquired: The function to call when ``name`` is acquired.
        on_name_lost: The function to call when ``name`` is lost.

    .. code-block:: python

        from gi.repository import Gio, GLib
        from ignis.dbus import DBusService

        def _MyMethod(invocation: Gio.DBusMethodInvocation, prop1: str, prop2: str, *args) -> GLib.Variant:
            print("do something")
            return GLib.Variant("(is)", (42, "hello"))

        def _MyProperty() -> GLib.Variant:
            return GLib.Variant("(b)", (False,))

        dbus = DBusService(...)
        dbus.register_dbus_method("MyMethod", _MyMethod)
        dbus.register_dbus_property("MyProperty", _MyProperty)
    """

    def __init__(
        self,
        name: str,
        object_path: str,
        info: Gio.DBusInterfaceInfo,
        on_name_acquired: Callable | None = None,
        on_name_lost: Callable | None = None,
    ):
        super().__init__()

        self._name = name
        self._object_path = object_path
        self._info = info
        self._on_name_acquired = on_name_acquired
        self._on_name_lost = on_name_lost

        self._methods: dict[str, Callable] = {}
        self._properties: dict[str, Callable] = {}

        self._id = Gio.bus_own_name(
            Gio.BusType.SESSION,
            name,
            Gio.BusNameOwnerFlags.NONE,
            self.__export_object,
            self._on_name_acquired,
            self._on_name_lost,
        )

    @IgnisProperty
    def name(self) -> str:
        """
<<<<<<< HEAD
=======
        - read-only

>>>>>>> c0711afa
        The well-known name to own.
        """
        return self._name

    @IgnisProperty
    def object_path(self) -> str:
        """
<<<<<<< HEAD
=======
        - read-only

>>>>>>> c0711afa
        An object path.
        """
        return self._object_path

    @IgnisProperty
    def info(self) -> Gio.DBusInterfaceInfo:
        """
<<<<<<< HEAD
=======
        - read-only

>>>>>>> c0711afa
        An instance of :class:`Gio.DBusInterfaceInfo`

        You can get it from XML using :func:`~ignis.utils.Utils.load_interface_xml`.
        """
        return self._info

    @IgnisProperty
    def on_name_acquired(self) -> Callable:
        """
<<<<<<< HEAD
=======
        - read-write

>>>>>>> c0711afa
        The function to call when ``name`` is acquired.
        """
        return self._on_name_acquired

    @on_name_acquired.setter
    def on_name_acquired(self, value: Callable) -> None:
        self._on_name_acquired = value

    @IgnisProperty
    def on_name_lost(self) -> Callable:
        """
<<<<<<< HEAD
=======
        - read-write

>>>>>>> c0711afa
        The function to call when ``name`` is lost.
        """
        return self._on_name_lost

    @on_name_lost.setter
    def on_name_lost(self, value: Callable) -> None:
        self._on_name_lost = value

    @IgnisProperty
    def connection(self) -> Gio.DBusConnection:
        """
<<<<<<< HEAD
=======
        - read-only

>>>>>>> c0711afa
        The instance of :class:`Gio.DBusConnection` for this service.
        """
        return self._connection

    @IgnisProperty
    def methods(self) -> dict[str, Callable]:
        """
<<<<<<< HEAD
=======
        - read-only

>>>>>>> c0711afa
        The dictionary of registred DBus methods. See :func:`~ignis.dbus.DBusService.register_dbus_method`.
        """
        return self._methods

    @IgnisProperty
    def properties(self) -> dict[str, Callable]:
        """
<<<<<<< HEAD
=======
        - read-only

>>>>>>> c0711afa
        The dictionary of registred DBus properties. See :func:`~ignis.dbus.DBusService.register_dbus_property`.
        """
        return self._properties

    def __export_object(self, connection: Gio.DBusConnection, name: str) -> None:
        self._connection = connection
        self._connection.register_object(
            self._object_path,
            self._info,
            self.__handle_method_call,
            self.__handle_get_property,
            None,
        )

    def __handle_method_call(
        self,
        connection: Gio.DBusConnection,
        sender: str,
        object_path: str,
        interface_name: str,
        method_name: str,
        params: GLib.Variant,
        invocation: Gio.DBusMethodInvocation,
    ) -> None:
        def callback(func: Callable, unpacked_params) -> None:
            result = func(invocation, *unpacked_params)
            invocation.return_value(result)

        func = self._methods.get(method_name, None)
        if not func:
            raise DBusMethodNotFoundError(method_name)

        # params can contain pixbuf, very large amount of data
        # and unpacking may take some time and block the main thread
        # so we unpack in another thread, and call DBus method when unpacking is finished
        Utils.ThreadTask(
            target=params.unpack, callback=lambda result: callback(func, result)
        ).run()

    def __handle_get_property(
        self,
        connection: Gio.DBusConnection,
        sender: str,
        object_path: str,
        interface: str,
        value: str,
    ) -> GLib.Variant:
        func = self._properties.get(value, None)
        if not func:
            raise DBusPropertyNotFoundError(value)

        return func()

    def register_dbus_method(self, name: str, method: Callable) -> None:
        """
        Register a D-Bus method for this service.

        Args:
            name: The name of the method to register.
            method: A function to call when the method is invoked (from D-Bus).

        DBus methods:
            - Must accept :class:`Gio.DBusMethodInvocation` as the first argument.
            - Must accept all other arguments typical for this method (specified by interface info).
            - Must return :class:`GLib.Variant` or ``None``, as specified by interface info.
        """
        self._methods[name] = method

    def register_dbus_property(self, name: str, method: Callable) -> None:
        """
        Register D-Bus property for this service.

        Args:
            name: The name of the property to register.
            method: A function to call when the property is accessed (from DBus).

        DBus properties:
            - Must return :class:`GLib.Variant`, as specified by interface info.
        """
        self._properties[name] = method

    def emit_signal(
        self, signal_name: str, parameters: "GLib.Variant | None" = None
    ) -> None:
        """
        Emit a D-Bus signal on this service.

        Args:
            signal_name: The name of the signal to emit.
            parameters: The :class:`GLib.Variant` containing paramaters to pass with the signal.
        """

        self._connection.emit_signal(
            None,
            self._object_path,
            self._name,
            signal_name,
            parameters,
        )

    def unown_name(self) -> None:
        """
        Release ownership of the name.
        """
        Gio.bus_unown_name(self._id)


class DBusProxy(IgnisGObject):
    """
    A class to interact with D-Bus services (create a D-Bus proxy).
    Unlike :class:`Gio.DBusProxy`,
    this class also provides convenient pythonic property access.

    To call a D-Bus method, use the standart pythonic way.
    The first argument always needs to be the DBus signature tuple of the method call.
    Next arguments must match the provided D-Bus signature.
    If the D-Bus method does not accept any arguments, do not pass them.
    Add ``Async`` at the end of the method name to call it asynchronously.

    .. code-block:: python

        from ignis.dbus import DBusProxy

        # sync
        proxy = DBusProxy.new(...)
        result = proxy.MyMethod("(is)", 42, "hello")
        print(result)

        # async
        async def some_func():
            proxy = DBusProxy.new_async(...)
            result = proxy.MyMethodAsync("(is)", 42, "hello")

    To get a D-Bus property:

    .. code-block:: python

        from ignis.dbus import DBusProxy
        proxy = DBusProxy.new(...)
        print(proxy.MyValue)

    To set a D-Bus property:

    .. code-block:: python

        from ignis.dbus import DBusProxy
        proxy = DBusProxy.new(...)
        # pass GLib.Variant as new property value
        proxy.MyValue = GLib.Variant("s", "Hello world!")

    Args:
        bus_type: The type of the bus.
        gproxy: An instance of :class:`Gio.DBusProxy`.
    """

    def __init__(self, bus_type: Literal["session", "system"], gproxy: Gio.DBusProxy):
        super().__init__()
        self._bus_type = bus_type
        self._methods: list[str] = []
        self._properties: list[str] = []

        self._gproxy = gproxy

        for method in self.info.methods:
            self._methods.append(method.name)

        for prop in self.info.properties:
            self._properties.append(prop.name)

    @classmethod
    def new(
        cls,
        name: str,
        object_path: str,
        interface_name: str,
        info: Gio.DBusInterfaceInfo,
        bus_type: Literal["session", "system"] = "session",
    ) -> "DBusProxy":
        """
        Synchronously initialize a new instance.

        Args:
            name: A bus name (well-known or unique).
            object_path: An object path.
            interface_name: A D-Bus interface name.
            info: A :class:`Gio.DBusInterfaceInfo` instance. You can get it from XML using :class:`~ignis.utils.Utils.load_interface_xml`.
            bus_type: The type of the bus.
        """
        gproxy = Gio.DBusProxy.new_for_bus_sync(
            BUS_TYPE[bus_type],
            Gio.DBusProxyFlags.NONE,
            info,
            name,
            object_path,
            interface_name,
            None,
        )
        return cls(bus_type=bus_type, gproxy=gproxy)

    @classmethod
    async def new_async(
        cls,
        name: str,
        object_path: str,
        interface_name: str,
        info: Gio.DBusInterfaceInfo,
        bus_type: Literal["session", "system"] = "session",
    ) -> "DBusProxy":
        """
        Asynchronously initialize a new instance.

        Args:
            name: A bus name (well-known or unique).
            object_path: An object path.
            interface_name: A D-Bus interface name.
            info: A :class:`Gio.DBusInterfaceInfo` instance. You can get it from XML using :class:`~ignis.utils.Utils.load_interface_xml`.
            bus_type: The type of the bus.
            callback: A function to call when the initialization is complete. The function will receive a newly initialized instance of this class.
            *user_data: User data to pass to ``callback``.
        """

        gproxy = await Gio.DBusProxy.new_for_bus(  # type: ignore
            BUS_TYPE[bus_type],
            Gio.DBusProxyFlags.NONE,
            info,
            name,
            object_path,
            interface_name,
        )

        return cls(bus_type=bus_type, gproxy=gproxy)

    @IgnisProperty
    def name(self) -> str:
        """
        A bus name (well-known or unique).
        """
        return self._gproxy.props.g_name

    @IgnisProperty
    def object_path(self) -> str:
        """
        An object path.
        """
        return self._gproxy.props.g_object_path

    @IgnisProperty
    def interface_name(self) -> str:
        """
        A D-Bus interface name.
        """
        return self._gproxy.props.g_interface_name

    @IgnisProperty
    def info(self) -> Gio.DBusInterfaceInfo:
        """
        A :class:`Gio.DBusInterfaceInfo` instance.

        You can get it from XML using :class:`~ignis.utils.Utils.load_interface_xml`.
        """
        return self._gproxy.props.g_interface_info

    @IgnisProperty
    def bus_type(self) -> Literal["session", "system"]:
        """
        The type of the bus.
        """
        return self._bus_type

    @IgnisProperty
    def gproxy(self) -> Gio.DBusProxy:
        """
        The :class:`Gio.DBusProxy` instance.
        """
        return self._gproxy

    @IgnisProperty
    def connection(self) -> Gio.DBusConnection:
        """
        The instance of :class:`Gio.DBusConnection` for this proxy.
        """
        return self._gproxy.get_connection()

    @IgnisProperty
    def methods(self) -> list[str]:
        """
        A list of methods exposed by D-Bus service.
        """
        return self._methods

    @IgnisProperty
    def properties(self) -> list[str]:
        """
        A list of properties exposed by D-Bus service.
        """
        return self._properties

    @IgnisProperty
    def has_owner(self) -> bool:
        """
        Whether the ``name`` has an owner.
        """
        dbus = DBusProxy.new(
            name="org.freedesktop.DBus",
            object_path="/org/freedesktop/DBus",
            interface_name="org.freedesktop.DBus",
            info=Utils.load_interface_xml("org.freedesktop.DBus"),
            bus_type=self.bus_type,
        )
        return dbus.NameHasOwner("(s)", self.name)

    def __getattr__(self, name: str) -> Any:
        async def async_method_wrapper(*args, **kwargs):
            return await self.call_async(name.replace("Async", ""), *args, **kwargs)

        if name in self.methods:
            return getattr(self._gproxy, name)
        elif name.endswith("Async") and name.replace("Async", "") in self.methods:
            return async_method_wrapper
        elif name in self.properties:
            return self.get_dbus_property(name)
        else:
            return super().__getattribute__(name)

    def __setattr__(self, name: str, value: Any) -> None:
        if name in self.__dict__.get("_properties", {}):  # avoid recursion
            self.set_dbus_property(name, value)
        else:
            return super().__setattr__(name, value)

    def signal_subscribe(
        self,
        signal_name: str,
        callback: Callable | None = None,
    ) -> int:
        """
        Subscribe to D-Bus signal.

        Args:
            signal_name: The signal name to subscribe.
            callback: A function to call when signal is emitted.
        Returns:
            A subscription ID that can be used with :func:`~ignis.dbus.DBusProxy.signal_unsubscribe`
        """
        return self.connection.signal_subscribe(
            self.name,
            self.interface_name,
            signal_name,
            self.object_path,
            None,
            Gio.DBusSignalFlags.NONE,
            callback,
        )

    def signal_unsubscribe(self, id: int) -> None:
        """
        Unsubscribe from D-Bus signal.

        Args:
            id: The ID of the subscription.
        """
        self.connection.signal_unsubscribe(id)

    def __get_variant(self, signature: str, *args) -> GLib.Variant:
        if "(" in signature:
            return GLib.Variant(signature, args)
        else:
            return GLib.Variant(signature, *args)

    def call(
        self,
        method_name: str,
        signature: str | None = None,
        *args,
        flags: Gio.DBusCallFlags = Gio.DBusCallFlags.NONE,
        timeout: int = -1,
    ) -> Any:
        """
        Call a D-Bus method on ``self``.

        Args:
            method_name: The name of the method.
            signature: The D-Bus signature.
            *args: Arguments to pass to the D-Bus method.
            flags: D-Bus call flags.
            timeout: The timeout in milliseconds, or ``-1`` to use the proxy default timeout.
        Returns:
            The returned data from the D-Bus method.
        """
        variant = self._gproxy.call_sync(
            method_name=method_name,
            parameters=self.__get_variant(signature, *args) if signature else None,
            flags=flags,
            timeout_msec=timeout,
            cancellable=None,
        )
        return variant.unpack()

    async def call_async(
        self,
        method_name: str,
        signature: str | None = None,
        *args,
        flags: Gio.DBusCallFlags = Gio.DBusCallFlags.NONE,
        timeout: int = -1,
    ) -> Any:
        """
        Asynchronously call a D-Bus method on ``self``.

        Args:
            method_name: The name of the method.
            signature: The D-Bus signature.
            *args: Arguments to pass to the D-Bus method.
            flags: D-Bus call flags.
            timeout: The timeout in milliseconds, or ``-1`` to use the proxy default timeout.
        Returns:
            The returned data from the D-Bus method.
        """
        variant = await self._gproxy.call(  # type: ignore
            method_name=method_name,
            parameters=self.__get_variant(signature, *args) if signature else None,
            flags=flags,
            timeout_msec=timeout,
        )

        return await asyncio.to_thread(lambda: variant.unpack())

    @overload
    def get_dbus_property(
        self, property_name: str, unpack: Literal[True] = ...
    ) -> Any: ...

    @overload
    def get_dbus_property(
        self, property_name: str, unpack: Literal[False] = ...
    ) -> GLib.Variant: ...

    def get_dbus_property(
        self, property_name: str, unpack: bool = True
    ) -> "Any | GLib.Variant":
        """
        Get the value of a D-Bus property by its name.

        Args:
            property_name: The name of the property.
            unpack: Whether to unpack the returned :class:`GLib.Variant`.
        Returns:
            The value of the D-Bus property or :class:`GLib.Variant`.
        """
        try:
            variant = self.connection.call_sync(
                self.name,
                self.object_path,
                "org.freedesktop.DBus.Properties",
                "Get",
                GLib.Variant(
                    "(ss)",
                    (self.interface_name, property_name),
                ),
                None,
                Gio.DBusCallFlags.NONE,
                -1,
                None,
            )

            if unpack:
                return variant[0]
            else:
                return variant

        except GLib.Error:
            return None

    @overload
    async def get_dbus_property_async(
        self, property_name: str, unpack: Literal[True] = ...
    ) -> Any: ...

    @overload
    async def get_dbus_property_async(
        self, property_name: str, unpack: Literal[False] = ...
    ) -> GLib.Variant: ...

    async def get_dbus_property_async(
        self, property_name: str, unpack: bool = True
    ) -> "Any | GLib.Variant":
        """
        Asynchronously get the value of a D-Bus property by its name.

        Args:
            property_name: The name of the property.
            unpack: Whether to unpack the returned :class:`GLib.Variant`.
        Returns:
            The value of the D-Bus property or :class:`GLib.Variant`.
        """

        variant = await self.connection.call(
            self.name,
            self.object_path,
            "org.freedesktop.DBus.Properties",
            "Get",
            GLib.Variant(
                "(ss)",
                (self.interface_name, property_name),
            ),
            None,
            Gio.DBusCallFlags.NONE,
            -1,
        )

        if unpack:
            # unpack in thread
            return await asyncio.to_thread(lambda: variant[0])
        else:
            return variant

    def set_dbus_property(self, property_name: str, value: GLib.Variant) -> None:
        """
        Set a D-Bus property's value.

        Args:
            property_name: The name of the property to set.
            value: The new value for the property.
        """
        self.connection.call_sync(
            self.name,
            self.object_path,
            "org.freedesktop.DBus.Properties",
            "Set",
            GLib.Variant(
                "(ssv)",
                (self.interface_name, property_name, value),
            ),
            None,
            Gio.DBusCallFlags.NONE,
            -1,
            None,
        )

    async def set_dbus_property_async(
        self, property_name: str, value: GLib.Variant
    ) -> None:
        """
        Asynchronously set a D-Bus property's value.

        Args:
            property_name: The name of the property to set.
            value: The new value for the property.
        """

        await self.connection.call(
            self.name,
            self.object_path,
            "org.freedesktop.DBus.Properties",
            "Set",
            GLib.Variant(
                "(ssv)",
                (self.interface_name, property_name, value),
            ),
            None,
            Gio.DBusCallFlags.NONE,
            -1,
        )

    def watch_name(
        self,
        on_name_appeared: Callable | None = None,
        on_name_vanished: Callable | None = None,
    ) -> None:
        """
        Watch ``name``.

        Args:
            on_name_appeared: A function to call when ``name`` appeared.
            on_name_vanished: A function to call when ``name`` vanished.
        """
        self._watcher = Gio.bus_watch_name(
            BUS_TYPE[self._bus_type],
            self.name,
            Gio.BusNameWatcherFlags.NONE,
            on_name_appeared,
            on_name_vanished,
        )

    def unwatch_name(self) -> None:
        """
        Unwatch name.
        """
        Gio.bus_unwatch_name(self._watcher)<|MERGE_RESOLUTION|>--- conflicted
+++ resolved
@@ -69,11 +69,6 @@
     @IgnisProperty
     def name(self) -> str:
         """
-<<<<<<< HEAD
-=======
-        - read-only
-
->>>>>>> c0711afa
         The well-known name to own.
         """
         return self._name
@@ -81,11 +76,6 @@
     @IgnisProperty
     def object_path(self) -> str:
         """
-<<<<<<< HEAD
-=======
-        - read-only
-
->>>>>>> c0711afa
         An object path.
         """
         return self._object_path
@@ -93,11 +83,6 @@
     @IgnisProperty
     def info(self) -> Gio.DBusInterfaceInfo:
         """
-<<<<<<< HEAD
-=======
-        - read-only
-
->>>>>>> c0711afa
         An instance of :class:`Gio.DBusInterfaceInfo`
 
         You can get it from XML using :func:`~ignis.utils.Utils.load_interface_xml`.
@@ -107,11 +92,6 @@
     @IgnisProperty
     def on_name_acquired(self) -> Callable:
         """
-<<<<<<< HEAD
-=======
-        - read-write
-
->>>>>>> c0711afa
         The function to call when ``name`` is acquired.
         """
         return self._on_name_acquired
@@ -123,11 +103,6 @@
     @IgnisProperty
     def on_name_lost(self) -> Callable:
         """
-<<<<<<< HEAD
-=======
-        - read-write
-
->>>>>>> c0711afa
         The function to call when ``name`` is lost.
         """
         return self._on_name_lost
@@ -139,11 +114,6 @@
     @IgnisProperty
     def connection(self) -> Gio.DBusConnection:
         """
-<<<<<<< HEAD
-=======
-        - read-only
-
->>>>>>> c0711afa
         The instance of :class:`Gio.DBusConnection` for this service.
         """
         return self._connection
@@ -151,11 +121,6 @@
     @IgnisProperty
     def methods(self) -> dict[str, Callable]:
         """
-<<<<<<< HEAD
-=======
-        - read-only
-
->>>>>>> c0711afa
         The dictionary of registred DBus methods. See :func:`~ignis.dbus.DBusService.register_dbus_method`.
         """
         return self._methods
@@ -163,11 +128,6 @@
     @IgnisProperty
     def properties(self) -> dict[str, Callable]:
         """
-<<<<<<< HEAD
-=======
-        - read-only
-
->>>>>>> c0711afa
         The dictionary of registred DBus properties. See :func:`~ignis.dbus.DBusService.register_dbus_property`.
         """
         return self._properties
