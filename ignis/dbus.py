--- conflicted
+++ resolved
@@ -1,9 +1,5 @@
-<<<<<<< HEAD
+import asyncio
 from gi.repository import Gio, GLib  # type: ignore
-=======
-import asyncio
-from gi.repository import Gio, GLib, GObject  # type: ignore
->>>>>>> e22ae850
 from typing import Any
 from collections.abc import Callable
 from ignis.utils import Utils
@@ -363,13 +359,9 @@
             interface_name,
         )
 
-<<<<<<< HEAD
-    @IgnisProperty
-=======
         return cls(bus_type=bus_type, gproxy=gproxy)
 
-    @GObject.Property
->>>>>>> e22ae850
+    @IgnisProperty
     def name(self) -> str:
         """
         - read-only
