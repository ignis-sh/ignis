--- conflicted
+++ resolved
@@ -264,32 +264,20 @@
         object_path: str,
         interface_name: str,
         info: Gio.DBusInterfaceInfo,
-<<<<<<< HEAD
-        type: Gio.BusType = Gio.BusType.SESSION,
-=======
         bus_type: Literal["session", "system"] = "session",
->>>>>>> f5665c8f
     ):
         super().__init__()
         self._name = name
         self._object_path = object_path
         self._interface_name = interface_name
         self._info = info
-<<<<<<< HEAD
-        self._type = type
-=======
         self._bus_type = bus_type
->>>>>>> f5665c8f
 
         self._methods: list[str] = []
         self._properties: list[str] = []
 
         self._proxy = Gio.DBusProxy.new_for_bus_sync(
-<<<<<<< HEAD
-            type,
-=======
             BUS_TYPE[bus_type],
->>>>>>> f5665c8f
             Gio.DBusProxyFlags.NONE,
             info,
             name,
